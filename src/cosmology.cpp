--- conflicted
+++ resolved
@@ -79,21 +79,12 @@
 	// no-op
 }
 
-<<<<<<< HEAD
-double Cosmology::comoving_to_physical_size(double r, double z){
-	return r/parameters.Hubble_h;
-}
-
-double Cosmology::comoving_to_physical_velocity(double v, double z){
-	return v;
-=======
 double Cosmology::comoving_to_physical_size(double r, double z) const {
 	return r/parameters.Hubble_h;///(1+z);
 }
 
 double Cosmology::comoving_to_physical_velocity(double v, double z) const {
-	return v/(1+z);
->>>>>>> a791c38a
+	return v;
 }
 
 double Cosmology::comoving_to_physical_mass(double m) const {
