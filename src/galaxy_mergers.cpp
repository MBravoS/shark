//
// ICRAR - International Centre for Radio Astronomy Research
// (c) UWA - The University of Western Australia, 2017
// Copyright by UWA (in the framework of the ICRAR)
//
// This program is free software: you can redistribute it and/or modify
// it under the terms of the GNU General Public License as published by
// the Free Software Foundation, either version 3 of the License, or
// (at your option) any later version.
//
// This program is distributed in the hope that it will be useful,
// but WITHOUT ANY WARRANTY; without even the implied warranty of
// MERCHANTABILITY or FITNESS FOR A PARTICULAR PURPOSE.  See the
// GNU General Public License for more details.
//
// You should have received a copy of the GNU General Public License
// along with this program.  If not, see <https://www.gnu.org/licenses/>.
//

/**
 * @file
 */

#include <algorithm>
#include <cmath>
#include <random>
#include <vector>

#include "agn_feedback.h"
#include "galaxy.h"
#include "galaxy_mergers.h"
#include "halo.h"
#include "numerical_constants.h"
#include "physical_model.h"
#include "subhalo.h"

namespace shark {

GalaxyMergerParameters::GalaxyMergerParameters(const Options &options)
{
	options.load("galaxy_mergers.major_merger_ratio", major_merger_ratio, true);
	options.load("galaxy_mergers.minor_merger_burst_ratio", minor_merger_burst_ratio, true);
	options.load("galaxy_mergers.gas_fraction_burst_ratio", gas_fraction_burst_ratio, true);

	options.load("galaxy_mergers.tau_delay", tau_delay);
	options.load("galaxy_mergers.mass_min", mass_min);

	options.load("galaxy_mergers.merger_timescale_model", model);

	options.load("galaxy_mergers.f_orbit", f_orbit);
	options.load("galaxy_mergers.cgal", cgal);
	options.load("galaxy_mergers.fgas_dissipation", fgas_dissipation);
	options.load("galaxy_mergers.merger_ratio_dissipation", merger_ratio_dissipation);
}

GalaxyMergers::GalaxyMergers(GalaxyMergerParameters parameters,
		CosmologyPtr cosmology,
		CosmologicalParameters cosmo_params,
		ExecutionParameters exec_params,
		AGNFeedbackParameters agn_params,
		SimulationParameters simparams,
		DarkMatterHaloParameters dark_matter_params,
		DarkMatterHalosPtr darkmatterhalo,
		std::shared_ptr<BasicPhysicalModel> physicalmodel,
		AGNFeedbackPtr agnfeedback) :
	parameters(parameters),
	cosmology(std::move(cosmology)),
	cosmo_params(std::move(cosmo_params)),
	exec_params(std::move(exec_params)),
	agn_params(std::move(agn_params)),
	simparams(std::move(simparams)),
	dark_matter_params(dark_matter_params),
	darkmatterhalo(std::move(darkmatterhalo)),
	physicalmodel(std::move(physicalmodel)),
	agnfeedback(std::move(agnfeedback)),
	distribution(-0.14, 0.26)
{
	// no-op
}

template <>
GalaxyMergerParameters::GalaxyMergerTimescaleModel
Options::get<GalaxyMergerParameters::GalaxyMergerTimescaleModel>(const std::string &name, const std::string &value) const {
	auto lvalue = lower(value);
	if (lvalue == "lacey93") {
		return GalaxyMergerParameters::LACEY93;
	}
	else if (lvalue == "poulton20") {
		return GalaxyMergerParameters::POULTON20;
	}
	std::ostringstream os;
	os << name << " option value invalid: " << value << ". Supported values are lacey93 and poulton20";
	throw invalid_option(os.str());
}

double GalaxyMergers::merging_timescale_orbital(const Galaxy &galaxy)
{
	//TODO: add other dynamical friction timescales.
	std::default_random_engine generator(exec_params.get_seed(galaxy));
	return distribution(generator);
}

double GalaxyMergers::mass_ratio_function(double mp, double ms){

	/**
	 * Input variables:
	 * mp: mass  of primary galaxy.
	 * ms: mass of secondary galaxy.
	 */

	return 1+1/std::max(ms / mp, 1. + constants::tolerance);
}

double GalaxyMergers::merging_timescale_mass(double mp, double ms){

	/**
	 * Input variables:
	 * mp: mass  of primary galaxy.
	 * ms: mass of secondary galaxy.
	 */

	double mass_ratio = mp/ms;

	return 0.3722 * mass_ratio/std::log(1+mass_ratio);
}

void GalaxyMergers::merging_timescale(Galaxy &galaxy, SubhaloPtr &primary, SubhaloPtr &secondary,
		double mp, double tau_dyn, int snapshot, bool transfer_types2)
{
	// Define merging timescale and redefine type of galaxy.
	if(parameters.tau_delay > 0 && parameters.model == GalaxyMergerParameters::POULTON20){

		// Find the objects physical position
		double conversion_factor = cosmo_params.Hubble_h; // * (1 +  simparams.redshifts[snapshot]);
		double xrel = (secondary->position.x - primary->position.x) / conversion_factor;
		double yrel = (secondary->position.y - primary->position.y) / conversion_factor;
		double zrel = (secondary->position.z - primary->position.z) / conversion_factor;
		double r = std::sqrt(xrel*xrel + yrel*yrel + zrel*zrel);

		// Find the physical velocity + the hubble flow
		double hubble_flow = r * cosmology->hubble_parameter(simparams.redshifts[snapshot]);
		double vxrel = secondary->velocity.x - primary->velocity.x + hubble_flow;
		double vyrel = secondary->velocity.y - primary->velocity.y + hubble_flow;
		double vzrel = secondary->velocity.z - primary->velocity.z + hubble_flow;
		double vrel = std::sqrt(vxrel*vxrel + vyrel*vyrel + vzrel*vzrel);

		// Get the host virial radius and enclose mass at r
		double host_rvir = darkmatterhalo->halo_virial_radius(primary->host_halo->Mvir, simparams.redshifts[snapshot]) * conversion_factor;
		double enc_mass = primary->host_halo->Mvir * darkmatterhalo->enclosed_mass(r/host_rvir, primary->host_halo->concentration);

		// The satellites mass including its baryon mass
		double mgal = galaxy.baryon_mass();
		double ms = simparams.particle_mass * secondary->Npart + mgal;
		if(transfer_types2){
			ms = galaxy.msubhalo_type2 + mgal;
		}

		//Determine the dynamical friction timescale
		double tau_dtyn = std::sqrt(pow(r,3)/(constants::G * enc_mass)) * constants::MPCKM2GYR;

		// Get the merging objects orbital energy and angular momentum
		double mu = (enc_mass*ms)/(enc_mass+ms);
		double E = 0.5 * mu * vrel*vrel - constants::G *enc_mass *ms/r;
		double lx = (yrel * vzrel) - (zrel * vyrel);
		double ly = -((xrel * vzrel) - (zrel * vxrel));
		double lz = (xrel * vyrel) - (yrel * vxrel);
		double L = mu * std::sqrt(lx*lx + ly*ly + lz*lz);

		// Get the predicted radius of pericentre
		double e = std::sqrt(1.0 + ((2.0 * E * L*L)/((constants::G * ms * enc_mass)*(constants::G * ms * enc_mass) * mu)));
		double rperi = (L*L)/((1.0 + e) * constants::G * ms *enc_mass  * mu);

		//Calculate the merger timescale
		if(r/host_rvir<1.0)
			galaxy.tmerge = pow(10,0.75) * tau_dtyn  * pow(r/host_rvir,-0.5) * pow(rperi/r,0.21);
		else
			galaxy.tmerge = pow(10,0.73) * tau_dtyn  * pow(r/host_rvir,-1.05) * pow(rperi/r,0.21);

	}
	else if(parameters.tau_delay > 0 && parameters.model == GalaxyMergerParameters::LACEY93){
		double mgal = galaxy.baryon_mass();
		double ms = secondary->Mvir + mgal;
		if(transfer_types2){
			ms = galaxy.msubhalo_type2 + mgal;
		}
		double tau_mass = merging_timescale_mass(mp, ms);
		double tau_orbits = merging_timescale_orbital(galaxy);

		galaxy.tmerge = parameters.tau_delay * tau_mass * tau_orbits* tau_dyn;
	}
	else{
		galaxy.tmerge = parameters.tau_delay;
	}

	//check if this galaxy will merge on the second consecutive snapshot instead, and if so, redefine their descendant_id.
	double z1 = simparams.redshifts[snapshot+1];
	double z2 = simparams.redshifts[snapshot+2];
	if(snapshot+1 > simparams.max_snapshot){
		z2 = 0;
	}
	double delta_t_next = cosmology->convert_redshift_to_age(z2) - cosmology->convert_redshift_to_age(z1);
	if(galaxy.tmerge <= delta_t_next){
		galaxy.descendant_id = primary->central_galaxy()->id;
	}
	else{
		//As this is the last time this is calculated before going to write the output at this snapshot, we make sure that the galaxy
		//has no descendant_id in the rare eventuality it was defined during merging_galaxies (before this step).
		galaxy.descendant_id = -1;
	}

	//Only define the following parameters if the galaxies were not type=2.
	if(!transfer_types2){
		galaxy.concentration_type2 = secondary->concentration;
		galaxy.msubhalo_type2 = secondary->Mvir;
		galaxy.lambda_type2 = secondary->lambda;
		galaxy.vvir_type2 = secondary->Vvir;
	}
}

void GalaxyMergers::merging_timescale(SubhaloPtr &primary, SubhaloPtr &secondary, double z, int snapshot, bool transfer_types2)
{
	auto halo = primary->host_halo;
	double tau_dyn = darkmatterhalo->halo_dynamical_time(halo, z);
	double mp = primary->host_halo->Mvir + primary->central_galaxy()->baryon_mass();

	if (transfer_types2) {
		for (auto &galaxy: secondary->type2_galaxies()) {
			merging_timescale(galaxy, primary, secondary, mp, tau_dyn, snapshot, true);
		}
	}
	else {
		for (auto &galaxy: secondary->galaxies) {
			merging_timescale(galaxy, primary, secondary, mp, tau_dyn, snapshot, false);
		}
	}
}

void GalaxyMergers::merging_subhalos(HaloPtr &halo, double z, int snapshot)
{
	auto central_subhalo = halo->central_subhalo;

	if (!central_subhalo) {
		std::ostringstream os;
		os << halo << " has no central subhalo - in merging_subhalos";
		throw exception(os.str());
	}

	if(!central_subhalo->central_galaxy()){
		std::ostringstream os;
		os << "Central subhalo " << central_subhalo << " does not have central galaxy - in merging_subhalos.";
		throw invalid_argument(os.str());
	}

	for(auto &satellite_subhalo: halo->satellite_subhalos) {

		//Identify which subhalos will disappear in the next snapshot
		if (satellite_subhalo->last_snapshot_identified == satellite_subhalo->snapshot) {

			if (LOG_ENABLED(debug)) {
				LOG(debug) << "Merging satellite subhalo " << satellite_subhalo
				           << " into central subhalo " << central_subhalo
				           << " because this is its last snapshot";
			}

			//Calculate dynamical friction timescale for all galaxies in satellite_subhalo.
			merging_timescale(central_subhalo, satellite_subhalo, z, snapshot, false);

			// Change type of galaxies to type=2 before transferring them to the central_subhalo.
			for (auto &galaxy: satellite_subhalo->galaxies){
				galaxy.galaxy_type = Galaxy::TYPE2;
			}

			// Any transfer of halo baryons from satellite to central happens in environment.cpp

			// Transfer the galaxies in this subhalo to the central subhalo. Note that this implies a horizontal transfer of information.
			satellite_subhalo->transfer_galaxies_to(central_subhalo);
			satellite_subhalo->transfer_halo_gas_to(central_subhalo);
		}
		else {
			//In cases where the subhalo does not disappear, we search for type=2 galaxies and transfer them to the central subhalo,
			//recalculating its merging timescale.

			merging_timescale(central_subhalo, satellite_subhalo, z, snapshot, true);
			//Now transfer the galaxies in this subhalo to the central subhalo. Note that this implies a horizontal transfer of information.
			satellite_subhalo->transfer_type2galaxies_to(central_subhalo);
		}

		satellite_subhalo->check_satellite_subhalo_galaxy_composition();
	}

	//Now evaluate cases where central subhalo disappears in the next snapshot.
	/**
	 * In this case we do not transfer galaxies or baryonic mass from one subhalo to another
	 * as that would imply a transfer across time, which is what we later do in evolve_halos.cpp
	 */
	if(central_subhalo->last_snapshot_identified == central_subhalo->snapshot){

		// Identify the central subhalo of the halo in which the descendant subhalo lives. This is the subhalo to which
		// the galaxies should be transferred to (rather than the descendant subhalo, which by chance could be a satellite subhalo).
		auto desc_subhalo = central_subhalo->descendant->host_halo->central_subhalo;

		if (LOG_ENABLED(debug)) {
			LOG(debug) << "Merging central subhalo " << central_subhalo
			           << " into " << desc_subhalo << " (the central subhalo of its descendant halo)"
			           << " because this is its last snapshot";
		}

		// Find main progenitor subhalo of the descendant subhalo and use that to calculate merging timescales.
		auto primary_subhalo = desc_subhalo->main();

		// Detect cases where there is no central galaxy in the main subhalo that will merge with this one in the next snapshot.
		if(!primary_subhalo->central_galaxy()){
			std::ostringstream os;
			os << "Primary subhalo " << primary_subhalo << " (last_snapshot=";
			os << primary_subhalo->last_snapshot_identified << ") does not have central galaxy - in merging_subhalos. ";
			os << " Ascendants are: ";
			auto ascendants = primary_subhalo->ascendants;
			std::copy(ascendants.begin(), ascendants.end(), std::ostream_iterator<SubhaloPtr>(os, " "));
			os << ". Galaxies are: ";
			auto &galaxies = primary_subhalo->galaxies;
			std::copy(galaxies.begin(), galaxies.end(), std::ostream_iterator<Galaxy>(os, " "));
			throw invalid_argument(os.str());
		}

		//Calculate dynamical friction timescale for all galaxies disappearing in the primary subhalo of the merger in the next snapshot.
		merging_timescale(primary_subhalo, central_subhalo, z, snapshot, false);

	}

}

void GalaxyMergers::merging_galaxies(HaloPtr &halo, int snapshot, double delta_t){

	/**
	 * This function determines which galaxies are merging in this snapshot by comparing tmerge with the duration of the snapshot.
	 * Inputs:
	 * halo: halo in which the two galaxies merging live.
	 * z: current redshift.
	 * delta_t: time interval between the current snapshots.
	 */

	//First define central subhalo.

	double z = simparams.redshifts[snapshot];

	auto &central_subhalo = halo->central_subhalo;

	if (!central_subhalo) {
		std::ostringstream os;
		os << halo << " has no central subhalo - in merging_galaxies";
		throw exception(os.str());
	}

	/**
	 * First find central galaxy of central subhalo.
	 */
	auto central_galaxy = central_subhalo->central_galaxy();
	if(!central_galaxy){
		std::ostringstream os;
		os << central_subhalo << " has no central galaxy - in merging_galaxies. Number of galaxies " << central_subhalo->galaxy_count() << ".\n";
		os << central_subhalo << " has a descendant " << central_subhalo->descendant << "which is of type " << central_subhalo->descendant->subhalo_type << "\n";
		os << central_subhalo << " has " << central_subhalo->ascendants.size() << " ascendants.\n";
		os << central_subhalo << " has a halo with " << central_subhalo->host_halo->ascendants.size() << " ascendants.";
		throw exception(os.str());
	}

	std::vector<Galaxy::id_t> all_sats_to_delete;

	for (auto &galaxy: central_subhalo->galaxies){
		if(galaxy.galaxy_type == Galaxy::TYPE2){
			/**
			 * If merging timescale is less than the duration of this snapshot, then proceed to merge. Otherwise, update merging timescale.
			 */
			if(galaxy.tmerge < delta_t){
				create_merger(*central_galaxy, galaxy, halo, snapshot);
				// Accumulate all satellites that we need to delete at the end.
				all_sats_to_delete.push_back(galaxy.id);
			}
			else{
				galaxy.tmerge = galaxy.tmerge - delta_t;
				//check if this galaxy will merge on the second consecutive snapshot instead, and if so, redefine their descendant_id.
				double z1 = simparams.redshifts[snapshot+1];
				double z2 = simparams.redshifts[snapshot+2];
				if(snapshot+1 > simparams.max_snapshot){
					z2 = 0;
				}
				double delta_t_next = cosmology->convert_redshift_to_age(z2) - cosmology->convert_redshift_to_age(z1);
				if(galaxy.tmerge <= delta_t_next){
					galaxy.descendant_id = central_galaxy->id;
				}
			}
		}
	}

	// Now destroy and remove satellite galaxy.
	central_subhalo->remove_galaxies(all_sats_to_delete);

	//calculate specific angular momentum of bulge and disk.
	//darkmatterhalo->disk_sAM(*central_subhalo , *central_galaxy);

	// Trigger starbursts in all the galaxies that have gas in the bulge.
	create_starbursts(halo, z, delta_t);

}

void GalaxyMergers::create_merger(Galaxy &central, const Galaxy &satellite, HaloPtr &halo, int snapshot) const
{
	/**
	 * This function classifies the merger and transfer all the baryon masses to the right component of the central.
	 * Inputs:
	 * central: central galaxy.
	 * satellite: satellite galaxy.
	 * halo: halo in which the two galaxies merging live.
	 * z: current redshift.
	 * delta_t: time interval between the current snapshots.
	 */


	//First define central subhalo.

	double mbar_central = central.baryon_mass();

	double mbar_satellite = satellite.baryon_mass();

	//Create merger only if the galaxies have a baryon_mass > 0.
	if(mbar_central <= 0 && mbar_satellite <=0 ){
		return;
	}

	double mass_ratio = mbar_satellite/mbar_central;

	//If mass ratio>1 is because satellite galaxy is more massive than central, so redefine mass ratio accordingly.
	if(mass_ratio > 1){
		mass_ratio = 1 / mass_ratio;
	}

	// define gas mass ratio of the merger.
	double ms = central.stellar_mass() + satellite.stellar_mass();
	double mgas_ratio  = 1;
	if(ms > 0){
		mgas_ratio = (central.gas_mass() + satellite.gas_mass()) / ms;
	}

	/**
	 * First, calculate remnant galaxy's bulge size based on merger properties. Assume both stars and gas
	 * settle in the same configuration.
	 */

	double z = simparams.redshifts.at(snapshot);
	central.bulge_gas.rscale   = bulge_size_merger(mass_ratio, mgas_ratio, central, satellite, halo, z);
	central.bulge_stars.rscale = central.bulge_gas.rscale;


	// Black holes merge regardless of the merger type.
	if(agn_params.model == AGNFeedbackParameters::LAGOS23 && agn_params.spin_model == AGNFeedbackParameters::GRIFFIN19){
		agnfeedback->griffin19_spinup_mergers(central.smbh, satellite.smbh, central);
	}

	// change properties of central BH
	central.smbh.mass += satellite.smbh.mass;
	central.smbh.massembly += satellite.smbh.mass;
	central.smbh.macc_hh += satellite.smbh.macc_hh;
	central.smbh.macc_sb += satellite.smbh.macc_sb;

	//satellite stellar mass is always transferred to the bulge.
	transfer_history_satellite_to_bulge(central, satellite, snapshot);

	//transfer memory of mass lost to tidal stripping.
	central.stars_tidal_stripped += satellite.stars_tidal_stripped;


	/**
	 * Depending on the mass ratio, the baryonic components of the satellite and the disk of the major galaxy are going to be transferred differently.
	 */

	// Major mergers.
	if(mass_ratio >= parameters.major_merger_ratio){

		/**
 		* Count number of major mergers.
 		*/ 
		central.interaction.major_mergers += 1;

		/**
		 * Transfer mass. In the case of major mergers, transfer all stars and gas to the bulge.
		 */

		central.bulge_stars.mass += central.disk_stars.mass + satellite.stellar_mass();
		central.bulge_stars.mass_metals += central.disk_stars.mass_metals + satellite.stellar_mass_metals();

		// Keep track of stars being transfered to the bulge via assembly.
		central.galaxymergers_assembly_stars.mass += central.disk_stars.mass + satellite.stellar_mass();
		central.galaxymergers_assembly_stars.mass_metals += central.disk_stars.mass_metals + satellite.stellar_mass_metals();

		central.bulge_gas.mass += central.disk_gas.mass + satellite.gas_mass();
		central.bulge_gas.mass_metals +=  central.disk_gas.mass_metals + satellite.gas_mass_metals();

		transfer_history_disk_to_bulge(central, snapshot);

		//Make all disk values 0.
		central.disk_stars.restore_baryon();
		central.disk_gas.restore_baryon();

	}
	else{//minor mergers

		/**
 		* Count number of minor mergers.
 		*/ 
		central.interaction.minor_mergers += 1;

		/**
		 * Transfer mass. In the case of minor mergers, transfer the satellite' stars to the central bulge, and the satellite' gas to the central's disk.
		 */

		double mgas_old_central = central.disk_gas.mass;

		// Transfer mass to bulge.
		central.bulge_stars.mass += satellite.stellar_mass();
		central.bulge_stars.mass_metals += satellite.stellar_mass_metals();

		// Keep track of stars being transfered to the bulge via assembly.
		central.galaxymergers_assembly_stars.mass += satellite.stellar_mass();
		central.galaxymergers_assembly_stars.mass_metals += satellite.stellar_mass_metals();

		// Calculate new angular momentum by adding up the two galaxies.
		double tot_am = satellite.disk_gas.angular_momentum() + satellite.bulge_gas.angular_momentum();
		double new_disk_sAM = 0;
		if(tot_am > 0){
			new_disk_sAM = (central.disk_gas.angular_momentum() + tot_am) / (central.disk_gas.mass + satellite.gas_mass());
		}
		// Modify specific AM and size based on new values.
		if(tot_am > 0){
			central.disk_gas.sAM = new_disk_sAM;
			central.disk_gas.rscale =  central.disk_gas.sAM / (2.0 * central.vmax) * constants::RDISK_HALF_SCALE;

			if (std::isnan(central.disk_gas.sAM) || std::isnan(central.disk_gas.rscale)) {
				throw invalid_argument("rgas or sAM are NaN, cannot continue at galaxy mergers - in create_merger gas-rich minor merger");
			}
		}

		// Transfer gas mass to central disk.
		central.disk_gas.mass += satellite.gas_mass();
		central.disk_gas.mass_metals +=  satellite.gas_mass_metals();

		if(mass_ratio >= parameters.minor_merger_burst_ratio && mgas_ratio > parameters.gas_fraction_burst_ratio){

			central.bulge_gas += central.disk_gas;

			//Make gas disk values 0.
			central.disk_gas.restore_baryon();
		}
		else{
			//Check cases where there is no disk in the central but the satellite is bringing gas.
			if(satellite.gas_mass() > 0 && mgas_old_central <= 0){
				double tot_am = satellite.disk_gas.angular_momentum() + satellite.bulge_gas.angular_momentum();
				central.disk_gas.sAM = tot_am / satellite.gas_mass();
				central.disk_gas.rscale = central.disk_gas.sAM / (2.0 * central.vmax) * constants::RDISK_HALF_SCALE;

				if (std::isnan(central.disk_gas.sAM) || std::isnan(central.disk_gas.rscale)) {
					throw invalid_argument("rgas or sAM are NaN, cannot continue at galaxy mergers - in create_merger gas-poor minor merger");
				}
			}
		}
	}

	//Assume both stars and gas mix up well during mergers.
	if(central.bulge_mass() > 0){
		double v_pseudo = std::sqrt(constants::G * central.bulge_mass() / central.bulge_gas.rscale);
		central.bulge_gas.sAM   = central.bulge_gas.rscale * v_pseudo;
		central.bulge_stars.sAM = central.bulge_gas.sAM;
	}

	// Calculate specific angular momentum after mass was transferred to the bulge.
	auto subhalo = halo->central_subhalo;

	if(std::isnan(central.bulge_stars.mass)){
		std::ostringstream os;
		os << central << " has a bulge mass not well defined";
		throw invalid_data(os.str());
	}

}

void GalaxyMergers::create_starbursts(HaloPtr &halo, double z, double delta_t){

	for (auto &subhalo: halo->all_subhalos()){
		for (auto &galaxy: subhalo->galaxies){
			// Trigger starburst only in case there is gas in the bulge.
			if(galaxy.bulge_gas.mass > parameters.mass_min){
				double delta_mbh = 0;
				double delta_mzbh = 0;

<<<<<<< HEAD
				// grow the BH only if its mass is already >  0 (so the BH has been seeded).
				if(galaxy.smbh.mass > 0){
					// Calculate black hole growth due to starburst.
					double tdyn = agnfeedback->smbh_accretion_timescale(galaxy, z);
=======
				if(subhalo->subhalo_type == Subhalo::SATELLITE && !subhalo->ascendants.empty()){
				        // at infall for subhalos that become satellite
				        delta_mbh = agnfeedback->smbh_growth_starburst(galaxy.bulge_gas.mass, subhalo->Vvir_infall, tdyn, galaxy);
				}
				else{
				        delta_mbh = agnfeedback->smbh_growth_starburst(galaxy.bulge_gas.mass, subhalo->Vvir, tdyn, galaxy);
				}
>>>>>>> f2a56c23


					delta_mbh = agnfeedback->smbh_growth_starburst(galaxy.bulge_gas.mass, subhalo->Vvir, tdyn, galaxy);
					if(subhalo->subhalo_type == Subhalo::SATELLITE && subhalo->Vvir_infall != 0 &&
							dark_matter_params.apply_fix_to_mass_swapping_events){
						// at infall for subhalos that become satellite
						delta_mbh = agnfeedback->smbh_growth_starburst(galaxy.bulge_gas.mass, subhalo->Vvir_infall, tdyn, galaxy);
					}

					if(galaxy.bulge_gas.mass > 0){
						delta_mzbh = delta_mbh/galaxy.bulge_gas.mass * galaxy.bulge_gas.mass_metals;
					}

					// Define accretion rate.
					galaxy.smbh.macc_sb += delta_mbh/tdyn;

					// Reduce gas available for star formation due to black hole growth.
					galaxy.bulge_gas.mass -= delta_mbh;
					galaxy.bulge_gas.mass_metals -= delta_mzbh;
				}

				// Trigger starburst.
				physicalmodel->evolve_galaxy_starburst(*subhalo, galaxy, z, delta_t, dark_matter_params.apply_fix_to_mass_swapping_events, true);

				// grow the BH only if its mass is already >  0 (so the BH has been seeded).
				if(galaxy.smbh.mass > 0){
					// Grow SMBH after starbursts, as during it we need a realistical measurement of Ledd the BH had before the starburst.
					galaxy.smbh.mass += delta_mbh;
					galaxy.smbh.mass_metals += delta_mzbh;
				}

				// Check for small gas reservoirs left in the bulge, in case mass is small, transfer to disk.
				if(galaxy.bulge_gas.mass > 0 && galaxy.bulge_gas.mass < parameters.mass_min){
					transfer_bulge_gas(galaxy);
				}
			}
			else if (galaxy.bulge_gas.mass > 0){
				transfer_bulge_gas(galaxy);
			}
		}
	}

}

double GalaxyMergers::bulge_size_merger(double mass_ratio, double mgas_ratio, const Galaxy &central, const Galaxy &satellite, HaloPtr &halo, double z) const
{
	/**
	 * This function calculates the bulge sizes resulting from a galaxy mergers following Cole et al. (2000). This assumes
	 * that the internal energy of the remnant spheroid just after the mergers is equal to the sum of the internal and relative
	 * orbital energies of the two merging galaxies (neglecting any energy dissipation and mass loss during the merger).
	 * Inputs:
	 * central: central galaxy.
	 * satellite: satellite galaxy.
	 * halo: halo in which the two galaxies merging live.
	 */

	double mtotal_central = 0;
	double rcentral = 0;
	double mbar_central = 0;
	double enc_mass = 0;

	double mbar_satellite = satellite.baryon_mass();

	double rsatellite = satellite.composite_size();

	// Define central properties depending on whether merger is major or minor merger.
	if(mass_ratio >= parameters.major_merger_ratio){

		mbar_central = central.baryon_mass();

		rcentral = central.composite_size();

 		auto subhalo_central = halo->central_subhalo;

 		enc_mass = darkmatterhalo->enclosed_mass(rcentral/darkmatterhalo->halo_virial_radius(halo->Mvir, z), subhalo_central->host_halo->concentration);

 		// Because central part of the DM halo behaves like the baryons, the mass of the central galaxy includes
 		// the DM mass enclosed by rcentral.
 		mtotal_central = mbar_central + 2.0 * halo->Mvir * enc_mass;
	}
	else{
		// In this case use the same equations as in major mergers, but changing the total mass of the central that will end up in the
		// bulge and an effective size (as in Lacey+16).
		if(mass_ratio >= parameters.minor_merger_burst_ratio && mgas_ratio > parameters.gas_fraction_burst_ratio){

			mtotal_central = central.bulge_mass() + central.disk_gas.mass;
			rcentral = (central.bulge_size() * central.bulge_mass() + central.disk_gas.mass * central.disk_gas.rscale) / mtotal_central;
		}
		else{

			mtotal_central = central.bulge_mass();
			rcentral = central.bulge_size();
		}

	}

	double r = r_remnant(mtotal_central, mbar_satellite, rcentral, rsatellite);

	if((std::isnan(r) || r <= 0 || r >= 3) && (mtotal_central > 0 || mbar_satellite > 0)){
		std::ostringstream os;
		os << central << " has a bulge size not well defined in galaxy mergers: " << r << " with central and satellite radii " <<
				rcentral << " and " << rsatellite << " and masses central satellite " << mtotal_central << " " << mbar_satellite
				<< " and host halo lambda of " << halo->lambda;
		throw invalid_data(os.str());
	}

	/**Shrink the sizes depending on the gas fraction of the merger as in Hopkins et al. (2009) and above some mass ratio
	set by the user.**/
	if(parameters.fgas_dissipation > 0 && mass_ratio > parameters.merger_ratio_dissipation){

		double mstars = central.stellar_mass() + satellite.stellar_mass();
		double mgas = central.gas_mass() + satellite.gas_mass();
		double rnew = r;

		if(mgas > 0 && mstars > 0){
			double rgas_gal = mgas / mstars;
			double denom = (1.0 + rgas_gal/parameters.fgas_dissipation);
			if(denom > 3){
				denom = 3;
			}
			rnew  = r / denom;
		}
		else if (mstars == 0 && mgas > 0){
			//allow a maximum change of a factor of 10.
			rnew  = r / 3.0;
		}

		if(rnew <= 0){
			std::ostringstream os;
			os << central << " galaxy has rbulge <= 0" << rnew;
			throw exception(os.str());
		}

		r = rnew;
	}

	if(r <= constants::EPS6){
		std::ostringstream os;
		os << "Galaxy with extremely small size, rbulge_gas < 1-6, in galaxy mergers";
		//throw invalid_argument(os.str());
	}


	return r;

}


double GalaxyMergers::r_remnant(double mc, double ms, double rc, double rs) const
{
	/**
	 * Input variables:
	 * mc: mass central.
	 * ms: mass satellite.
	 * rc: radius central.
	 * rs: radius satellite.
	 */

	double factor1 = 0;

	if(rc > 0 && mc >0){
		factor1  = std::pow(mc,2.0)/rc;
	}
	double factor2 = 0;

	if(rs > 0 && ms > 0){
		factor2 = std::pow(ms,2.0)/rs;
	}

	double factor3 = 0;

	if(rc > 0 || rs > 0){
		factor3 = parameters.f_orbit/parameters.cgal *  mc * ms / (rc + rs);
	}

	double f = (factor1 + factor2 + factor3);

	double r = 0;

	if(f > 0){
		r = std::pow((mc + ms),2.0)/ f;
	}

	return r;
}

void GalaxyMergers::transfer_bulge_gas(Galaxy &galaxy)
{
	galaxy.disk_gas += galaxy.bulge_gas;

	if(galaxy.disk_gas.rscale == 0){
		galaxy.disk_gas.rscale = galaxy.bulge_gas.rscale;
		galaxy.disk_gas.sAM    = galaxy.bulge_gas.sAM;

		if (std::isnan(galaxy.disk_gas.sAM) || std::isnan(galaxy.disk_gas.rscale)) {
			throw invalid_argument("rgas or sAM are NaN, cannot continue at galaxy mergers - transfer_bulge_gas");
		}
	}

	galaxy.bulge_gas.restore_baryon();

}

void GalaxyMergers::transfer_history_satellite_to_bulge(Galaxy &central, const Galaxy &satellite, int snapshot) const
{
	/**
	 * Function transfers the satellite stellar mass history to the bulge of the central galaxy. And transfer BH history of satellite to central.
	 */

	//Transfer history of stellar mass growth until the previous snapshot.
	for(int s=simparams.min_snapshot; s <= snapshot-1; s++) {

		// Find correct history item for satellite and central given the snapshot
		auto it_sat = std::find_if(satellite.history.begin(), satellite.history.end(), [s](const HistoryItem &hitem) {
			return hitem.snapshot == s;
		});

		auto it_cen = std::find_if(central.history.begin(), central.history.end(), [s](const HistoryItem &hitem) {
			return hitem.snapshot == s;
		});

		// Find correct black hole history item for satellite and central given the snapshot
		auto it_bh_sat = std::find_if(satellite.bh_history.begin(), satellite.bh_history.end(), [s](const BHHistoryItem &bhhitem) {
			return bhhitem.snapshot == s;
		});

		auto it_bh_cen = std::find_if(central.bh_history.begin(), central.bh_history.end(), [s](const BHHistoryItem &bhhitem) {
			return bhhitem.snapshot == s;
		});

		/**There will be four cases:
			1) that both galaxies existed at snapshot s. In this case transfer history at this snapshot to central.
			2) that the satellite didn't exist but the central did. In this case do nothing.
			3) that the central didn't exist but the satellite did. In this create a new entry for the history of the central with the data of the satellite.
			4) none of the galaxies existed. In this case do nothing.
		**/
		if (it_sat == satellite.history.end() && it_cen == central.history.end()){ //neither satellite or central existed.
			//no-opt.
		}
		else if (it_sat == satellite.history.end() && it_cen != central.history.end()){ // satellite didn't exist but central did.
			//no-opt.
		}
		else if (it_sat != satellite.history.end() && it_cen == central.history.end()){ // central didn't exist but satellite did.
			auto hist_item = *it_sat;

			//transfer all data to the bulge formed via mergers, which is where all of this mass ends up being at.
			hist_item.sfr_bulge_mergers   += hist_item.sfr_disk + hist_item.sfr_bulge_diskins;
			hist_item.sfr_z_bulge_mergers += hist_item.sfr_z_disk + hist_item.sfr_z_bulge_diskins;

			//Make disk properties = 0.
			hist_item.sfr_disk   = 0;
			hist_item.sfr_z_disk = 0;

			//Make bulge properties formed via disk instabilities = 0.
			hist_item.sfr_bulge_diskins = 0;
			hist_item.sfr_z_bulge_diskins = 0;

			central.history.push_back(hist_item);

			// transfer BH history of satellite to central.
			auto bh_hist_item = *it_bh_sat;
			central.bh_history.push_back(bh_hist_item);

		}
		else { // both galaxies exist at this snapshot
			auto hist_sat = *it_sat;
			auto &hist_cen = *it_cen;

			hist_cen.sfr_bulge_mergers   += hist_sat.sfr_bulge_mergers + hist_sat.sfr_bulge_diskins + hist_sat.sfr_disk;
			hist_cen.sfr_z_bulge_mergers += hist_sat.sfr_z_bulge_mergers + hist_sat.sfr_z_bulge_diskins + hist_sat.sfr_z_disk;

			// transfer BH history of satellite to central.
			auto bh_hist_sat = *it_bh_sat;
			auto &bh_hist_cen = *it_bh_cen;

			bh_hist_cen.macc_hh += bh_hist_sat.macc_hh;
			bh_hist_cen.macc_sb += bh_hist_sat.macc_sb;
			bh_hist_cen.massembly += bh_hist_sat.massembly;

			// adopt a mass weighted spin and do this before changing the BH mass of the central
			auto mbh_tot = bh_hist_cen.mbh + bh_hist_sat.mbh;

			//redefine spin only if BH mass is >0
			if(mbh_tot > 0){
				bh_hist_cen.spin = (bh_hist_cen.mbh * bh_hist_cen.spin + bh_hist_sat.mbh * bh_hist_sat.spin) / (mbh_tot);
			}

			bh_hist_cen.mbh = mbh_tot;

		}
	}

}

void GalaxyMergers::transfer_history_disk_to_bulge(Galaxy &central, int snapshot) const
{
	/**
	 * Function transfers the disk stellar mass history to bulge of the central galaxy.
	 */

	//Transfer history of stellar mass growth until the previous snapshot.
	for(int s=simparams.min_snapshot; s <= snapshot-1; s++) {

		auto it_cen = std::find_if(central.history.begin(), central.history.end(), [s](const HistoryItem &hitem) {
			return hitem.snapshot == s;
		});

		if (it_cen == central.history.end()){ //central didn't exist.
			//no-opt.
		}
		else { // both galaxies exist at this snapshot
			auto &hist_cen = *it_cen;

			//transfer disk information to bulge.
			hist_cen.sfr_bulge_mergers   += hist_cen.sfr_disk + hist_cen.sfr_bulge_diskins;
			hist_cen.sfr_z_bulge_mergers += hist_cen.sfr_z_disk + hist_cen.sfr_z_bulge_diskins;

			//make disk properties = 0;
			hist_cen.sfr_disk = 0;
			hist_cen.sfr_z_disk = 0;

			//make bulge formed via disk instabilities properties =0.
			hist_cen.sfr_bulge_diskins = 0;
			hist_cen.sfr_z_bulge_diskins = 0;
		}
	}


}


}  // namespace shark<|MERGE_RESOLUTION|>--- conflicted
+++ resolved
@@ -591,24 +591,13 @@
 				double delta_mbh = 0;
 				double delta_mzbh = 0;
 
-<<<<<<< HEAD
 				// grow the BH only if its mass is already >  0 (so the BH has been seeded).
 				if(galaxy.smbh.mass > 0){
 					// Calculate black hole growth due to starburst.
 					double tdyn = agnfeedback->smbh_accretion_timescale(galaxy, z);
-=======
-				if(subhalo->subhalo_type == Subhalo::SATELLITE && !subhalo->ascendants.empty()){
-				        // at infall for subhalos that become satellite
-				        delta_mbh = agnfeedback->smbh_growth_starburst(galaxy.bulge_gas.mass, subhalo->Vvir_infall, tdyn, galaxy);
-				}
-				else{
-				        delta_mbh = agnfeedback->smbh_growth_starburst(galaxy.bulge_gas.mass, subhalo->Vvir, tdyn, galaxy);
-				}
->>>>>>> f2a56c23
-
 
 					delta_mbh = agnfeedback->smbh_growth_starburst(galaxy.bulge_gas.mass, subhalo->Vvir, tdyn, galaxy);
-					if(subhalo->subhalo_type == Subhalo::SATELLITE && subhalo->Vvir_infall != 0 &&
+					if(subhalo->subhalo_type == Subhalo::SATELLITE && !subhalo->ascendants.empty() &&
 							dark_matter_params.apply_fix_to_mass_swapping_events){
 						// at infall for subhalos that become satellite
 						delta_mbh = agnfeedback->smbh_growth_starburst(galaxy.bulge_gas.mass, subhalo->Vvir_infall, tdyn, galaxy);
