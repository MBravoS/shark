//
// ICRAR - International Centre for Radio Astronomy Research
// (c) UWA - The University of Western Australia, 2017
// Copyright by UWA (in the framework of the ICRAR)
//
// This program is free software: you can redistribute it and/or modify
// it under the terms of the GNU General Public License as published by
// the Free Software Foundation, either version 3 of the License, or
// (at your option) any later version.
//
// This program is distributed in the hope that it will be useful,
// but WITHOUT ANY WARRANTY; without even the implied warranty of
// MERCHANTABILITY or FITNESS FOR A PARTICULAR PURPOSE.  See the
// GNU General Public License for more details.
//
// You should have received a copy of the GNU General Public License
// along with this program.  If not, see <https://www.gnu.org/licenses/>.
//

/**
 * @file
 */

#include <algorithm>
#include <cmath>
#include <random>
#include <vector>

#include "agn_feedback.h"
#include "galaxy.h"
#include "galaxy_mergers.h"
#include "halo.h"
#include "numerical_constants.h"
#include "physical_model.h"
#include "subhalo.h"

namespace shark {

GalaxyMergerParameters::GalaxyMergerParameters(const Options &options)
{
	options.load("galaxy_mergers.major_merger_ratio", major_merger_ratio, true);
	options.load("galaxy_mergers.minor_merger_burst_ratio", minor_merger_burst_ratio, true);
	options.load("galaxy_mergers.gas_fraction_burst_ratio", gas_fraction_burst_ratio, true);

	options.load("galaxy_mergers.tau_delay", tau_delay);
	options.load("galaxy_mergers.mass_min", mass_min);

	options.load("galaxy_mergers.merger_timescale_model", model);

	options.load("galaxy_mergers.f_orbit", f_orbit);
	options.load("galaxy_mergers.cgal", cgal);
	options.load("galaxy_mergers.fgas_dissipation", fgas_dissipation);
	options.load("galaxy_mergers.merger_ratio_dissipation", merger_ratio_dissipation);
}

GalaxyMergers::GalaxyMergers(GalaxyMergerParameters parameters,
		CosmologyPtr cosmology,
		CosmologicalParameters cosmo_params,
		ExecutionParameters exec_params,
		AGNFeedbackParameters agn_params,
		SimulationParameters simparams,
		DarkMatterHaloParameters dark_matter_params,
		DarkMatterHalosPtr darkmatterhalo,
		std::shared_ptr<BasicPhysicalModel> physicalmodel,
		AGNFeedbackPtr agnfeedback) :
	parameters(parameters),
	cosmology(std::move(cosmology)),
	cosmo_params(std::move(cosmo_params)),
	exec_params(std::move(exec_params)),
	agn_params(std::move(agn_params)),
	simparams(std::move(simparams)),
	dark_matter_params(dark_matter_params),
	darkmatterhalo(std::move(darkmatterhalo)),
	physicalmodel(std::move(physicalmodel)),
	agnfeedback(std::move(agnfeedback)),
	distribution(-0.14, 0.26)
{
	// no-op
}

template <>
GalaxyMergerParameters::GalaxyMergerTimescaleModel
Options::get<GalaxyMergerParameters::GalaxyMergerTimescaleModel>(const std::string &name, const std::string &value) const {
	auto lvalue = lower(value);
	if (lvalue == "lacey93") {
		return GalaxyMergerParameters::LACEY93;
	}
	else if (lvalue == "poulton20") {
		return GalaxyMergerParameters::POULTON20;
	}
	std::ostringstream os;
	os << name << " option value invalid: " << value << ". Supported values are lacey93 and poulton20";
	throw invalid_option(os.str());
}

double GalaxyMergers::merging_timescale_orbital(const Galaxy &galaxy)
{
	//TODO: add other dynamical friction timescales.
	std::default_random_engine generator(exec_params.get_seed(galaxy));
	return distribution(generator);
}

double GalaxyMergers::mass_ratio_function(double mp, double ms){

	/**
	 * Input variables:
	 * mp: mass  of primary galaxy.
	 * ms: mass of secondary galaxy.
	 */

	return 1+1/std::max(ms / mp, 1. + constants::tolerance);
}

double GalaxyMergers::merging_timescale_mass(double mp, double ms){

	/**
	 * Input variables:
	 * mp: mass  of primary galaxy.
	 * ms: mass of secondary galaxy.
	 */

	double mass_ratio = mp/ms;

	return 0.3722 * mass_ratio/std::log(1+mass_ratio);
}

void GalaxyMergers::merging_timescale(Galaxy &galaxy, SubhaloPtr &primary, SubhaloPtr &secondary,
		double mp, double tau_dyn, int snapshot, bool transfer_types2)
{
	// Define merging timescale and redefine type of galaxy.
	if(parameters.tau_delay > 0 && parameters.model == GalaxyMergerParameters::POULTON20){

		// Find the objects physical position
		double conversion_factor = cosmo_params.Hubble_h; // * (1 +  simparams.redshifts[snapshot]);
		double xrel = (secondary->position.x - primary->position.x) / conversion_factor;
		double yrel = (secondary->position.y - primary->position.y) / conversion_factor;
		double zrel = (secondary->position.z - primary->position.z) / conversion_factor;
		double r = std::sqrt(xrel*xrel + yrel*yrel + zrel*zrel);

		// Find the physical velocity + the hubble flow
		double hubble_flow = r * cosmology->hubble_parameter(simparams.redshifts[snapshot]);
		double vxrel = secondary->velocity.x - primary->velocity.x + hubble_flow;
		double vyrel = secondary->velocity.y - primary->velocity.y + hubble_flow;
		double vzrel = secondary->velocity.z - primary->velocity.z + hubble_flow;
		double vrel = std::sqrt(vxrel*vxrel + vyrel*vyrel + vzrel*vzrel);

		// Get the host virial radius and enclose mass at r
		double host_rvir = darkmatterhalo->halo_virial_radius(primary->host_halo->Mvir, simparams.redshifts[snapshot]) * conversion_factor;
		double enc_mass = primary->host_halo->Mvir * darkmatterhalo->enclosed_mass(r/host_rvir, primary->host_halo->concentration);

		// The satellites mass including its baryon mass
		double mgal = galaxy.baryon_mass();
		double ms = simparams.particle_mass * secondary->Npart + mgal;
		if(transfer_types2){
			ms = galaxy.msubhalo_type2 + mgal;
		}

		//Determine the dynamical friction timescale
		double tau_dtyn = std::sqrt(pow(r,3)/(constants::G * enc_mass)) * constants::MPCKM2GYR;

		// Get the merging objects orbital energy and angular momentum
		double mu = (enc_mass*ms)/(enc_mass+ms);
		double E = 0.5 * mu * vrel*vrel - constants::G *enc_mass *ms/r;
		double lx = (yrel * vzrel) - (zrel * vyrel);
		double ly = -((xrel * vzrel) - (zrel * vxrel));
		double lz = (xrel * vyrel) - (yrel * vxrel);
		double L = mu * std::sqrt(lx*lx + ly*ly + lz*lz);

		// Get the predicted radius of pericentre
		double e = std::sqrt(1.0 + ((2.0 * E * L*L)/((constants::G * ms * enc_mass)*(constants::G * ms * enc_mass) * mu)));
		double rperi = (L*L)/((1.0 + e) * constants::G * ms *enc_mass  * mu);

		//Calculate the merger timescale
		if(r/host_rvir<1.0)
			galaxy.tmerge = pow(10,0.75) * tau_dtyn  * pow(r/host_rvir,-0.5) * pow(rperi/r,0.21);
		else
			galaxy.tmerge = pow(10,0.73) * tau_dtyn  * pow(r/host_rvir,-1.05) * pow(rperi/r,0.21);

	}
	else if(parameters.tau_delay > 0 && parameters.model == GalaxyMergerParameters::LACEY93){
		double mgal = galaxy.baryon_mass();
		double ms = secondary->Mvir + mgal;
		if(transfer_types2){
			ms = galaxy.msubhalo_type2 + mgal;
		}
		double tau_mass = merging_timescale_mass(mp, ms);
		double tau_orbits = merging_timescale_orbital(galaxy);

		galaxy.tmerge = parameters.tau_delay * tau_mass * tau_orbits* tau_dyn;
	}
	else{
		galaxy.tmerge = parameters.tau_delay;
	}

	//check if this galaxy will merge on the second consecutive snapshot instead, and if so, redefine their descendant_id.
	double z1 = simparams.redshifts[snapshot+1];
	double z2 = simparams.redshifts[snapshot+2];
	if(snapshot+1 > simparams.max_snapshot){
		z2 = 0;
	}
	double delta_t_next = cosmology->convert_redshift_to_age(z2) - cosmology->convert_redshift_to_age(z1);
	if(galaxy.tmerge <= delta_t_next){
		galaxy.descendant_id = primary->central_galaxy()->id;
	}
	else{
		//As this is the last time this is calculated before going to write the output at this snapshot, we make sure that the galaxy
		//has no descendant_id in the rare eventuality it was defined during merging_galaxies (before this step).
		galaxy.descendant_id = -1;
	}

	//Only define the following parameters if the galaxies were not type=2.
	if(!transfer_types2){
		galaxy.concentration_type2 = secondary->concentration;
		galaxy.msubhalo_type2 = secondary->Mvir;
		galaxy.lambda_type2 = secondary->lambda;
		galaxy.vvir_type2 = secondary->Vvir;
	}
}

void GalaxyMergers::merging_timescale(SubhaloPtr &primary, SubhaloPtr &secondary, double z, int snapshot, bool transfer_types2)
{
	auto halo = primary->host_halo;
	double tau_dyn = darkmatterhalo->halo_dynamical_time(halo, z);
	double mp = primary->host_halo->Mvir + primary->central_galaxy()->baryon_mass();

	if (transfer_types2) {
		for (auto &galaxy: secondary->type2_galaxies()) {
			merging_timescale(galaxy, primary, secondary, mp, tau_dyn, snapshot, true);
		}
	}
	else {
		for (auto &galaxy: secondary->galaxies) {
			merging_timescale(galaxy, primary, secondary, mp, tau_dyn, snapshot, false);
		}
	}
}

void GalaxyMergers::merging_subhalos(HaloPtr &halo, double z, int snapshot)
{
	auto central_subhalo = halo->central_subhalo;

	if (!central_subhalo) {
		std::ostringstream os;
		os << halo << " has no central subhalo - in merging_subhalos";
		throw exception(os.str());
	}

	if(!central_subhalo->central_galaxy()){
		std::ostringstream os;
		os << "Central subhalo " << central_subhalo << " does not have central galaxy - in merging_subhalos.";
		throw invalid_argument(os.str());
	}

	for(auto &satellite_subhalo: halo->satellite_subhalos) {

		//Identify which subhalos will disappear in the next snapshot
		if (satellite_subhalo->last_snapshot_identified == satellite_subhalo->snapshot) {

			if (LOG_ENABLED(debug)) {
				LOG(debug) << "Merging satellite subhalo " << satellite_subhalo
				           << " into central subhalo " << central_subhalo
				           << " because this is its last snapshot";
			}

			//Calculate dynamical friction timescale for all galaxies in satellite_subhalo.
			merging_timescale(central_subhalo, satellite_subhalo, z, snapshot, false);

			// Change type of galaxies to type=2 before transferring them to the central_subhalo.
			for (auto &galaxy: satellite_subhalo->galaxies){
				galaxy.galaxy_type = Galaxy::TYPE2;
			}

			// Any transfer of halo baryons from satellite to central happens in environment.cpp

			// Transfer the galaxies in this subhalo to the central subhalo. Note that this implies a horizontal transfer of information.
			satellite_subhalo->transfer_galaxies_to(central_subhalo);
			satellite_subhalo->transfer_halo_gas_to(central_subhalo);
		}
		else {
			//In cases where the subhalo does not disappear, we search for type=2 galaxies and transfer them to the central subhalo,
			//recalculating its merging timescale.

			merging_timescale(central_subhalo, satellite_subhalo, z, snapshot, true);
			//Now transfer the galaxies in this subhalo to the central subhalo. Note that this implies a horizontal transfer of information.
			satellite_subhalo->transfer_type2galaxies_to(central_subhalo);
		}

		satellite_subhalo->check_satellite_subhalo_galaxy_composition();
	}

	//Now evaluate cases where central subhalo disappears in the next snapshot.
	/**
	 * In this case we do not transfer galaxies or baryonic mass from one subhalo to another
	 * as that would imply a transfer across time, which is what we later do in evolve_halos.cpp
	 */
	if(central_subhalo->last_snapshot_identified == central_subhalo->snapshot){

		// Identify the central subhalo of the halo in which the descendant subhalo lives. This is the subhalo to which
		// the galaxies should be transferred to (rather than the descendant subhalo, which by chance could be a satellite subhalo).
		auto desc_subhalo = central_subhalo->descendant->host_halo->central_subhalo;

		if (LOG_ENABLED(debug)) {
			LOG(debug) << "Merging central subhalo " << central_subhalo
			           << " into " << desc_subhalo << " (the central subhalo of its descendant halo)"
			           << " because this is its last snapshot";
		}

		// Find main progenitor subhalo of the descendant subhalo and use that to calculate merging timescales.
		auto primary_subhalo = desc_subhalo->main();

		// Detect cases where there is no central galaxy in the main subhalo that will merge with this one in the next snapshot.
		if(!primary_subhalo->central_galaxy()){
			std::ostringstream os;
			os << "Primary subhalo " << primary_subhalo << " (last_snapshot=";
			os << primary_subhalo->last_snapshot_identified << ") does not have central galaxy - in merging_subhalos. ";
			os << " Ascendants are: ";
			auto ascendants = primary_subhalo->ascendants;
			std::copy(ascendants.begin(), ascendants.end(), std::ostream_iterator<SubhaloPtr>(os, " "));
			os << ". Galaxies are: ";
			auto &galaxies = primary_subhalo->galaxies;
			std::copy(galaxies.begin(), galaxies.end(), std::ostream_iterator<Galaxy>(os, " "));
			throw invalid_argument(os.str());
		}

		//Calculate dynamical friction timescale for all galaxies disappearing in the primary subhalo of the merger in the next snapshot.
		merging_timescale(primary_subhalo, central_subhalo, z, snapshot, false);

	}

}

void GalaxyMergers::merging_galaxies(HaloPtr &halo, int snapshot, double delta_t){

	/**
	 * This function determines which galaxies are merging in this snapshot by comparing tmerge with the duration of the snapshot.
	 * Inputs:
	 * halo: halo in which the two galaxies merging live.
	 * z: current redshift.
	 * delta_t: time interval between the current snapshots.
	 */

	//First define central subhalo.

	double z = simparams.redshifts[snapshot];

	auto &central_subhalo = halo->central_subhalo;

	if (!central_subhalo) {
		std::ostringstream os;
		os << halo << " has no central subhalo - in merging_galaxies";
		throw exception(os.str());
	}

	/**
	 * First find central galaxy of central subhalo.
	 */
	auto central_galaxy = central_subhalo->central_galaxy();
	if(!central_galaxy){
		std::ostringstream os;
		os << central_subhalo << " has no central galaxy - in merging_galaxies. Number of galaxies " << central_subhalo->galaxy_count() << ".\n";
		os << central_subhalo << " has a descendant " << central_subhalo->descendant << "which is of type " << central_subhalo->descendant->subhalo_type << "\n";
		os << central_subhalo << " has " << central_subhalo->ascendants.size() << " ascendants.\n";
		os << central_subhalo << " has a halo with " << central_subhalo->host_halo->ascendants.size() << " ascendants.";
		throw exception(os.str());
	}

	std::vector<Galaxy::id_t> all_sats_to_delete;

	for (auto &galaxy: central_subhalo->galaxies){
		if(galaxy.galaxy_type == Galaxy::TYPE2){
			/**
			 * If merging timescale is less than the duration of this snapshot, then proceed to merge. Otherwise, update merging timescale.
			 */
			if(galaxy.tmerge < delta_t){
				create_merger(*central_galaxy, galaxy, halo, snapshot);
				// Accumulate all satellites that we need to delete at the end.
				all_sats_to_delete.push_back(galaxy.id);
			}
			else{
				galaxy.tmerge = galaxy.tmerge - delta_t;
				//check if this galaxy will merge on the second consecutive snapshot instead, and if so, redefine their descendant_id.
				double z1 = simparams.redshifts[snapshot+1];
				double z2 = simparams.redshifts[snapshot+2];
				if(snapshot+1 > simparams.max_snapshot){
					z2 = 0;
				}
				double delta_t_next = cosmology->convert_redshift_to_age(z2) - cosmology->convert_redshift_to_age(z1);
				if(galaxy.tmerge <= delta_t_next){
					galaxy.descendant_id = central_galaxy->id;
				}
			}
		}
	}

	// Now destroy and remove satellite galaxy.
	central_subhalo->remove_galaxies(all_sats_to_delete);

	//calculate specific angular momentum of bulge and disk.
	//darkmatterhalo->disk_sAM(*central_subhalo , *central_galaxy);

	// Trigger starbursts in all the galaxies that have gas in the bulge.
	create_starbursts(halo, z, delta_t);

}

void GalaxyMergers::create_merger(Galaxy &central, const Galaxy &satellite, HaloPtr &halo, int snapshot) const
{
	/**
	 * This function classifies the merger and transfer all the baryon masses to the right component of the central.
	 * Inputs:
	 * central: central galaxy.
	 * satellite: satellite galaxy.
	 * halo: halo in which the two galaxies merging live.
	 * z: current redshift.
	 * delta_t: time interval between the current snapshots.
	 */


	//First define central subhalo.

	double mbar_central = central.baryon_mass();

	double mbar_satellite = satellite.baryon_mass();

	//Create merger only if the galaxies have a baryon_mass > 0.
	if(mbar_central <= 0 && mbar_satellite <=0 ){
		return;
	}

	double mass_ratio = mbar_satellite/mbar_central;

	//If mass ratio>1 is because satellite galaxy is more massive than central, so redefine mass ratio accordingly.
	if(mass_ratio > 1){
		mass_ratio = 1 / mass_ratio;
	}

	// define gas mass ratio of the merger.
	double ms = central.stellar_mass() + satellite.stellar_mass();
	double mgas_ratio  = 1;
	if(ms > 0){
		mgas_ratio = (central.gas_mass() + satellite.gas_mass()) / ms;
	}

	/**
	 * First, calculate remnant galaxy's bulge size based on merger properties. Assume both stars and gas
	 * settle in the same configuration.
	 */

	double z = simparams.redshifts.at(snapshot);
	central.bulge_gas.rscale   = bulge_size_merger(mass_ratio, mgas_ratio, central, satellite, halo, z);
	central.bulge_stars.rscale = central.bulge_gas.rscale;


	// Black holes merge regardless of the merger type.
	if(agn_params.model == AGNFeedbackParameters::LAGOS23 && agn_params.spin_model == AGNFeedbackParameters::GRIFFIN19){
		agnfeedback->griffin19_spinup_mergers(central.smbh, satellite.smbh, central);
	}

	// change properties of central BH
	central.smbh.mass += satellite.smbh.mass;
	central.smbh.massembly += satellite.smbh.mass;
	central.smbh.macc_hh += satellite.smbh.macc_hh;
	central.smbh.macc_sb += satellite.smbh.macc_sb;

	//satellite stellar mass is always transferred to the bulge.
	transfer_history_satellite_to_bulge(central, satellite, snapshot);

	//transfer memory of mass lost to tidal stripping.
	central.stars_tidal_stripped += satellite.stars_tidal_stripped;


	/**
	 * Depending on the mass ratio, the baryonic components of the satellite and the disk of the major galaxy are going to be transferred differently.
	 */

	// Major mergers.
	if(mass_ratio >= parameters.major_merger_ratio){

		/**
 		* Count number of major mergers.
 		*/ 
		central.interaction.major_mergers += 1;

		/**
		 * Transfer mass. In the case of major mergers, transfer all stars and gas to the bulge.
		 */

		central.bulge_stars.mass += central.disk_stars.mass + satellite.stellar_mass();
		central.bulge_stars.mass_metals += central.disk_stars.mass_metals + satellite.stellar_mass_metals();

		// Keep track of stars being transfered to the bulge via assembly.
		central.galaxymergers_assembly_stars.mass += central.disk_stars.mass + satellite.stellar_mass();
		central.galaxymergers_assembly_stars.mass_metals += central.disk_stars.mass_metals + satellite.stellar_mass_metals();

		central.bulge_gas.mass += central.disk_gas.mass + satellite.gas_mass();
		central.bulge_gas.mass_metals +=  central.disk_gas.mass_metals + satellite.gas_mass_metals();

		transfer_history_disk_to_bulge(central, snapshot);

		//Make all disk values 0.
		central.disk_stars.restore_baryon();
		central.disk_gas.restore_baryon();

	}
	else{//minor mergers

		/**
 		* Count number of minor mergers.
 		*/ 
		central.interaction.minor_mergers += 1;

		/**
		 * Transfer mass. In the case of minor mergers, transfer the satellite' stars to the central bulge, and the satellite' gas to the central's disk.
		 */

		double mgas_old_central = central.disk_gas.mass;

		// Transfer mass to bulge.
		central.bulge_stars.mass += satellite.stellar_mass();
		central.bulge_stars.mass_metals += satellite.stellar_mass_metals();

		// Keep track of stars being transfered to the bulge via assembly.
		central.galaxymergers_assembly_stars.mass += satellite.stellar_mass();
		central.galaxymergers_assembly_stars.mass_metals += satellite.stellar_mass_metals();

		// Calculate new angular momentum by adding up the two galaxies.
		double tot_am = satellite.disk_gas.angular_momentum() + satellite.bulge_gas.angular_momentum();
		double new_disk_sAM = 0;
		if(tot_am > 0){
			new_disk_sAM = (central.disk_gas.angular_momentum() + tot_am) / (central.disk_gas.mass + satellite.gas_mass());
		}
		// Modify specific AM and size based on new values.
		if(tot_am > 0){
			central.disk_gas.sAM = new_disk_sAM;
			central.disk_gas.rscale =  central.disk_gas.sAM / (2.0 * central.vmax) * constants::RDISK_HALF_SCALE;

			if (std::isnan(central.disk_gas.sAM) || std::isnan(central.disk_gas.rscale)) {
				throw invalid_argument("rgas or sAM are NaN, cannot continue at galaxy mergers - in create_merger gas-rich minor merger");
			}
		}

		// Transfer gas mass to central disk.
		central.disk_gas.mass += satellite.gas_mass();
		central.disk_gas.mass_metals +=  satellite.gas_mass_metals();

		if(mass_ratio >= parameters.minor_merger_burst_ratio && mgas_ratio > parameters.gas_fraction_burst_ratio){

			central.bulge_gas += central.disk_gas;

			//Make gas disk values 0.
			central.disk_gas.restore_baryon();
		}
		else{
			//Check cases where there is no disk in the central but the satellite is bringing gas.
			if(satellite.gas_mass() > 0 && mgas_old_central <= 0){
				double tot_am = satellite.disk_gas.angular_momentum() + satellite.bulge_gas.angular_momentum();
				central.disk_gas.sAM = tot_am / satellite.gas_mass();
				central.disk_gas.rscale = central.disk_gas.sAM / (2.0 * central.vmax) * constants::RDISK_HALF_SCALE;

				if (std::isnan(central.disk_gas.sAM) || std::isnan(central.disk_gas.rscale)) {
					throw invalid_argument("rgas or sAM are NaN, cannot continue at galaxy mergers - in create_merger gas-poor minor merger");
				}
			}
		}
	}

	//Assume both stars and gas mix up well during mergers.
	if(central.bulge_mass() > 0){
		double v_pseudo = std::sqrt(constants::G * central.bulge_mass() / central.bulge_gas.rscale);
		central.bulge_gas.sAM   = central.bulge_gas.rscale * v_pseudo;
		central.bulge_stars.sAM = central.bulge_gas.sAM;
	}

	// Calculate specific angular momentum after mass was transferred to the bulge.
	auto subhalo = halo->central_subhalo;

	if(std::isnan(central.bulge_stars.mass)){
		std::ostringstream os;
		os << central << " has a bulge mass not well defined";
		throw invalid_data(os.str());
	}

}

void GalaxyMergers::create_starbursts(HaloPtr &halo, double z, double delta_t){

	for (auto &subhalo: halo->all_subhalos()){
		for (auto &galaxy: subhalo->galaxies){
			// Trigger starburst only in case there is gas in the bulge.
			if(galaxy.bulge_gas.mass > parameters.mass_min){
				double delta_mbh = 0;
				double delta_mzbh = 0;

				// grow the BH only if its mass is already >  0 (so the BH has been seeded).
				if(galaxy.smbh.mass > 0){
					// Calculate black hole growth due to starburst.
					double tdyn = agnfeedback->smbh_accretion_timescale(galaxy, z);

<<<<<<< HEAD
					delta_mbh = agnfeedback->smbh_growth_starburst(galaxy.bulge_gas.mass, subhalo->Vvir, tdyn, galaxy);
=======

					double delta_mbh = 0;
>>>>>>> ff263cb2
					if(subhalo->subhalo_type == Subhalo::SATELLITE && subhalo->Vvir_infall != 0 &&
							dark_matter_params.apply_fix_to_mass_swapping_events){
						// at infall for subhalos that become satellite
						delta_mbh = agnfeedback->smbh_growth_starburst(galaxy.bulge_gas.mass, subhalo->Vvir_infall, tdyn, galaxy);
					}
					else{
						delta_mbh = agnfeedback->smbh_growth_starburst(galaxy.bulge_gas.mass, subhalo->Vvir, tdyn, galaxy);
					}

					if(galaxy.bulge_gas.mass > 0){
						delta_mzbh = delta_mbh/galaxy.bulge_gas.mass * galaxy.bulge_gas.mass_metals;
					}

					// Define accretion rate.
					galaxy.smbh.macc_sb += delta_mbh/tdyn;

					// Reduce gas available for star formation due to black hole growth.
					galaxy.bulge_gas.mass -= delta_mbh;
					galaxy.bulge_gas.mass_metals -= delta_mzbh;
				}

				// Trigger starburst.
				physicalmodel->evolve_galaxy_starburst(*subhalo, galaxy, z, delta_t, dark_matter_params.apply_fix_to_mass_swapping_events, true);

				// grow the BH only if its mass is already >  0 (so the BH has been seeded).
				if(galaxy.smbh.mass > 0){
					// Grow SMBH after starbursts, as during it we need a realistical measurement of Ledd the BH had before the starburst.
					galaxy.smbh.mass += delta_mbh;
					galaxy.smbh.mass_metals += delta_mzbh;
				}

				// Check for small gas reservoirs left in the bulge, in case mass is small, transfer to disk.
				if(galaxy.bulge_gas.mass > 0 && galaxy.bulge_gas.mass < parameters.mass_min){
					transfer_bulge_gas(galaxy);
				}
			}
			else if (galaxy.bulge_gas.mass > 0){
				transfer_bulge_gas(galaxy);
			}
		}
	}

}

double GalaxyMergers::bulge_size_merger(double mass_ratio, double mgas_ratio, const Galaxy &central, const Galaxy &satellite, HaloPtr &halo, double z) const
{
	/**
	 * This function calculates the bulge sizes resulting from a galaxy mergers following Cole et al. (2000). This assumes
	 * that the internal energy of the remnant spheroid just after the mergers is equal to the sum of the internal and relative
	 * orbital energies of the two merging galaxies (neglecting any energy dissipation and mass loss during the merger).
	 * Inputs:
	 * central: central galaxy.
	 * satellite: satellite galaxy.
	 * halo: halo in which the two galaxies merging live.
	 */

	double mtotal_central = 0;
	double rcentral = 0;
	double mbar_central = 0;
	double enc_mass = 0;

	double mbar_satellite = satellite.baryon_mass();

	double rsatellite = satellite.composite_size();

	// Define central properties depending on whether merger is major or minor merger.
	if(mass_ratio >= parameters.major_merger_ratio){

		mbar_central = central.baryon_mass();

		rcentral = central.composite_size();

 		auto subhalo_central = halo->central_subhalo;

 		enc_mass = darkmatterhalo->enclosed_mass(rcentral/darkmatterhalo->halo_virial_radius(halo->Mvir, z), subhalo_central->host_halo->concentration);

 		// Because central part of the DM halo behaves like the baryons, the mass of the central galaxy includes
 		// the DM mass enclosed by rcentral.
 		mtotal_central = mbar_central + 2.0 * halo->Mvir * enc_mass;
	}
	else{
		// In this case use the same equations as in major mergers, but changing the total mass of the central that will end up in the
		// bulge and an effective size (as in Lacey+16).
		if(mass_ratio >= parameters.minor_merger_burst_ratio && mgas_ratio > parameters.gas_fraction_burst_ratio){

			mtotal_central = central.bulge_mass() + central.disk_gas.mass;
			rcentral = (central.bulge_size() * central.bulge_mass() + central.disk_gas.mass * central.disk_gas.rscale) / mtotal_central;
		}
		else{

			mtotal_central = central.bulge_mass();
			rcentral = central.bulge_size();
		}

	}

	double r = r_remnant(mtotal_central, mbar_satellite, rcentral, rsatellite);

	if((std::isnan(r) || r <= 0 || r >= 3) && (mtotal_central > 0 || mbar_satellite > 0)){
		std::ostringstream os;
		os << central << " has a bulge size not well defined in galaxy mergers: " << r << " with central and satellite radii " <<
				rcentral << " and " << rsatellite << " and masses central satellite " << mtotal_central << " " << mbar_satellite
				<< " and host halo lambda of " << halo->lambda;
		throw invalid_data(os.str());
	}

	/**Shrink the sizes depending on the gas fraction of the merger as in Hopkins et al. (2009) and above some mass ratio
	set by the user.**/
	if(parameters.fgas_dissipation > 0 && mass_ratio > parameters.merger_ratio_dissipation){

		double mstars = central.stellar_mass() + satellite.stellar_mass();
		double mgas = central.gas_mass() + satellite.gas_mass();
		double rnew = r;

		if(mgas > 0 && mstars > 0){
			double rgas_gal = mgas / mstars;
			double denom = (1.0 + rgas_gal/parameters.fgas_dissipation);
			if(denom > 3){
				denom = 3;
			}
			rnew  = r / denom;
		}
		else if (mstars == 0 && mgas > 0){
			//allow a maximum change of a factor of 10.
			rnew  = r / 3.0;
		}

		if(rnew <= 0){
			std::ostringstream os;
			os << central << " galaxy has rbulge <= 0" << rnew;
			throw exception(os.str());
		}

		r = rnew;
	}

	if(r <= constants::EPS6){
		std::ostringstream os;
		os << "Galaxy with extremely small size, rbulge_gas < 1-6, in galaxy mergers";
		//throw invalid_argument(os.str());
	}


	return r;

}


double GalaxyMergers::r_remnant(double mc, double ms, double rc, double rs) const
{
	/**
	 * Input variables:
	 * mc: mass central.
	 * ms: mass satellite.
	 * rc: radius central.
	 * rs: radius satellite.
	 */

	double factor1 = 0;

	if(rc > 0 && mc >0){
		factor1  = std::pow(mc,2.0)/rc;
	}
	double factor2 = 0;

	if(rs > 0 && ms > 0){
		factor2 = std::pow(ms,2.0)/rs;
	}

	double factor3 = 0;

	if(rc > 0 || rs > 0){
		factor3 = parameters.f_orbit/parameters.cgal *  mc * ms / (rc + rs);
	}

	double f = (factor1 + factor2 + factor3);

	double r = 0;

	if(f > 0){
		r = std::pow((mc + ms),2.0)/ f;
	}

	return r;
}

void GalaxyMergers::transfer_bulge_gas(Galaxy &galaxy)
{
	galaxy.disk_gas += galaxy.bulge_gas;

	if(galaxy.disk_gas.rscale == 0){
		galaxy.disk_gas.rscale = galaxy.bulge_gas.rscale;
		galaxy.disk_gas.sAM    = galaxy.bulge_gas.sAM;

		if (std::isnan(galaxy.disk_gas.sAM) || std::isnan(galaxy.disk_gas.rscale)) {
			throw invalid_argument("rgas or sAM are NaN, cannot continue at galaxy mergers - transfer_bulge_gas");
		}
	}

	galaxy.bulge_gas.restore_baryon();

}

void GalaxyMergers::transfer_history_satellite_to_bulge(Galaxy &central, const Galaxy &satellite, int snapshot) const
{
	/**
	 * Function transfers the satellite stellar mass history to the bulge of the central galaxy. And transfer BH history of satellite to central.
	 */

	//Transfer history of stellar mass growth until the previous snapshot.
	for(int s=simparams.min_snapshot; s <= snapshot-1; s++) {

		// Find correct history item for satellite and central given the snapshot
		auto it_sat = std::find_if(satellite.history.begin(), satellite.history.end(), [s](const HistoryItem &hitem) {
			return hitem.snapshot == s;
		});

		auto it_cen = std::find_if(central.history.begin(), central.history.end(), [s](const HistoryItem &hitem) {
			return hitem.snapshot == s;
		});

		// Find correct black hole history item for satellite and central given the snapshot
		auto it_bh_sat = std::find_if(satellite.bh_history.begin(), satellite.bh_history.end(), [s](const BHHistoryItem &bhhitem) {
			return bhhitem.snapshot == s;
		});

		auto it_bh_cen = std::find_if(central.bh_history.begin(), central.bh_history.end(), [s](const BHHistoryItem &bhhitem) {
			return bhhitem.snapshot == s;
		});

		/**There will be four cases:
			1) that both galaxies existed at snapshot s. In this case transfer history at this snapshot to central.
			2) that the satellite didn't exist but the central did. In this case do nothing.
			3) that the central didn't exist but the satellite did. In this create a new entry for the history of the central with the data of the satellite.
			4) none of the galaxies existed. In this case do nothing.
		**/
		if (it_sat == satellite.history.end() && it_cen == central.history.end()){ //neither satellite or central existed.
			//no-opt.
		}
		else if (it_sat == satellite.history.end() && it_cen != central.history.end()){ // satellite didn't exist but central did.
			//no-opt.
		}
		else if (it_sat != satellite.history.end() && it_cen == central.history.end()){ // central didn't exist but satellite did.
			auto hist_item = *it_sat;

			//transfer all data to the bulge formed via mergers, which is where all of this mass ends up being at.
			hist_item.sfr_bulge_mergers   += hist_item.sfr_disk + hist_item.sfr_bulge_diskins;
			hist_item.sfr_z_bulge_mergers += hist_item.sfr_z_disk + hist_item.sfr_z_bulge_diskins;

			//Make disk properties = 0.
			hist_item.sfr_disk   = 0;
			hist_item.sfr_z_disk = 0;

			//Make bulge properties formed via disk instabilities = 0.
			hist_item.sfr_bulge_diskins = 0;
			hist_item.sfr_z_bulge_diskins = 0;

			central.history.push_back(hist_item);

			// transfer BH history of satellite to central.
			auto bh_hist_item = *it_bh_sat;
			central.bh_history.push_back(bh_hist_item);

		}
		else { // both galaxies exist at this snapshot
			auto hist_sat = *it_sat;
			auto &hist_cen = *it_cen;

			hist_cen.sfr_bulge_mergers   += hist_sat.sfr_bulge_mergers + hist_sat.sfr_bulge_diskins + hist_sat.sfr_disk;
			hist_cen.sfr_z_bulge_mergers += hist_sat.sfr_z_bulge_mergers + hist_sat.sfr_z_bulge_diskins + hist_sat.sfr_z_disk;

			// transfer BH history of satellite to central.
			auto bh_hist_sat = *it_bh_sat;
			auto &bh_hist_cen = *it_bh_cen;

			bh_hist_cen.macc_hh += bh_hist_sat.macc_hh;
			bh_hist_cen.macc_sb += bh_hist_sat.macc_sb;
			bh_hist_cen.massembly += bh_hist_sat.massembly;

			// adopt a mass weighted spin and do this before changing the BH mass of the central
			auto mbh_tot = bh_hist_cen.mbh + bh_hist_sat.mbh;

			//redefine spin only if BH mass is >0
			if(mbh_tot > 0){
				bh_hist_cen.spin = (bh_hist_cen.mbh * bh_hist_cen.spin + bh_hist_sat.mbh * bh_hist_sat.spin) / (mbh_tot);
			}

			bh_hist_cen.mbh = mbh_tot;

		}
	}

}

void GalaxyMergers::transfer_history_disk_to_bulge(Galaxy &central, int snapshot) const
{
	/**
	 * Function transfers the disk stellar mass history to bulge of the central galaxy.
	 */

	//Transfer history of stellar mass growth until the previous snapshot.
	for(int s=simparams.min_snapshot; s <= snapshot-1; s++) {

		auto it_cen = std::find_if(central.history.begin(), central.history.end(), [s](const HistoryItem &hitem) {
			return hitem.snapshot == s;
		});

		if (it_cen == central.history.end()){ //central didn't exist.
			//no-opt.
		}
		else { // both galaxies exist at this snapshot
			auto &hist_cen = *it_cen;

			//transfer disk information to bulge.
			hist_cen.sfr_bulge_mergers   += hist_cen.sfr_disk + hist_cen.sfr_bulge_diskins;
			hist_cen.sfr_z_bulge_mergers += hist_cen.sfr_z_disk + hist_cen.sfr_z_bulge_diskins;

			//make disk properties = 0;
			hist_cen.sfr_disk = 0;
			hist_cen.sfr_z_disk = 0;

			//make bulge formed via disk instabilities properties =0.
			hist_cen.sfr_bulge_diskins = 0;
			hist_cen.sfr_z_bulge_diskins = 0;
		}
	}


}


}  // namespace shark<|MERGE_RESOLUTION|>--- conflicted
+++ resolved
@@ -596,12 +596,6 @@
 					// Calculate black hole growth due to starburst.
 					double tdyn = agnfeedback->smbh_accretion_timescale(galaxy, z);
 
-<<<<<<< HEAD
-					delta_mbh = agnfeedback->smbh_growth_starburst(galaxy.bulge_gas.mass, subhalo->Vvir, tdyn, galaxy);
-=======
-
-					double delta_mbh = 0;
->>>>>>> ff263cb2
 					if(subhalo->subhalo_type == Subhalo::SATELLITE && subhalo->Vvir_infall != 0 &&
 							dark_matter_params.apply_fix_to_mass_swapping_events){
 						// at infall for subhalos that become satellite
