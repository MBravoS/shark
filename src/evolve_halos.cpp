/*
 * SHArk_Evolve_Halos.cpp
 *
 *  Created on: 10Apr.,2017
 *      Author: clagos
 */

#include <cmath>
#include <memory>

#include "config.h"
#ifdef SHARK_OPENMP
#include <omp.h>
#endif // SHARK_OPENMP

#include "components.h"
#include "evolve_halos.h"
#include "logging.h"
#include "numerical_constants.h"

using namespace std;

namespace shark {

void transfer_galaxies_to_next_snapshot(const std::vector<HaloPtr> &halos, Cosmology cosmology, TotalBaryon &AllBaryons, int snapshot){

	/**
	 * This function transfer galaxies of the subhalos of this snapshot into the subhalos of the next snapshot, and baryon components from subhalo to subhalo.
	 */

	// First make sure central subhalos at this snapshot have only one central galaxy.
	for(auto &halo: halos){
		for(SubhaloPtr &subhalo: halo->all_subhalos()) {
			// Make sure all SFRs (in mass and metals) are set to 0 for the next snapshot
			for (GalaxyPtr & galaxy: subhalo->galaxies){
				galaxy->sfr_bulge  = 0;
				galaxy->sfr_z_disk = 0;
				galaxy->sfr_disk   = 0;
				galaxy->sfr_z_bulge= 0;
			}

			// Check if this is the last snapshot this subhalo is identified. If so, galaxies have already been transferred in galaxy_mergers.cpp
			if(subhalo->last_snapshot_identified == subhalo->snapshot){
				continue;
			}

			vector<float> mbaryon;
			if(subhalo->subhalo_type == Subhalo::SATELLITE){
				for (auto &galaxy: subhalo->galaxies){
					if(galaxy->galaxy_type == Galaxy::CENTRAL){
						std::ostringstream os;
						os << "Satellite subhalo " << subhalo << " has at least 1 central galaxy";
						throw invalid_argument(os.str());
					}
				}
			}
			else{
				int i = 0;
				for (auto &galaxy: subhalo->galaxies){
					if(galaxy->galaxy_type == Galaxy::CENTRAL){
						i++;
						mbaryon.push_back(galaxy->baryon_mass());
					}
				}
				if(i==0){
					auto order_galaxies = subhalo->ordered_galaxies();
					if(order_galaxies.size() > 0){
						std::ostringstream os;
						os << "Central Subhalo " << subhalo << " has no central galaxy";
						throw invalid_data(os.str());
					}
				}
				if(i>1){
					std::ostringstream os;
					os << "Central Subhalo " << subhalo << " has " << i <<" central galaxies";
					os << "Baryon masses:" << mbaryon[0] << " " << mbaryon[1];
					throw invalid_argument(os.str());
				}
			}
		}
	}

	unsigned int subhalos_without_descendant = 0;
	double baryon_mass_loss = 0;

	for(auto &halo: halos){
		for(auto &subhalo: halo->all_subhalos()) {

			auto descendant_subhalo = subhalo->descendant;

			if (!descendant_subhalo) {
				subhalos_without_descendant++;
				baryon_mass_loss += subhalo->total_baryon_mass();
				continue;
			}

			// If the current subhalo is not a main progenitor, then make its central galaxy type 1. The other ones should already be type 1 or 2.
			if(!subhalo->main_progenitor or descendant_subhalo->subhalo_type == Subhalo::SATELLITE){
				auto central = subhalo->central_galaxy();
				if(central){
					central->galaxy_type = Galaxy::TYPE1;
				}
			}

			// Transfer galaxies to descendant subhalo.
			subhalo->transfer_galaxies_to(descendant_subhalo);

			if(subhalo->snapshot != descendant_subhalo->snapshot-1){
				std::ostringstream os;
				os << "Descendant subhalo is not in the subsequent snapshot";
				throw invalid_argument(os.str());
			}

			// Transfer subhalo baryon components.
			descendant_subhalo->cold_halo_gas += subhalo->cold_halo_gas;
			descendant_subhalo->hot_halo_gas += subhalo->hot_halo_gas;
			descendant_subhalo->ejected_galaxy_gas += subhalo->ejected_galaxy_gas;
			if (subhalo->main_progenitor) {
				descendant_subhalo->cooling_subhalo_tracking = subhalo->cooling_subhalo_tracking;
			}
		}
	}

	// Make sure there is only one central galaxy per halo/central in the descendant subhalos.
	for(auto &halo: halos){
		for(SubhaloPtr &subhalo: halo->all_subhalos()) {
			auto descendant_subhalo = subhalo->descendant;
			if(!descendant_subhalo){
				continue;
			}
			if(descendant_subhalo->subhalo_type == Subhalo::SATELLITE){
				for (auto &galaxy: descendant_subhalo->galaxies){
					if(galaxy->galaxy_type == Galaxy::CENTRAL){
						std::ostringstream os;
						os << "Satellite subhalo " << descendant_subhalo << " has at least 1 central galaxy";
						throw invalid_argument(os.str());
					}
				}
			}
			else{ // subhalo is central.
				int i = 0;
				for (auto &galaxy: descendant_subhalo->galaxies){
					if(galaxy->galaxy_type == Galaxy::CENTRAL){
						i++;
					}
				}
				if(i==0){
					auto order_galaxies = descendant_subhalo->ordered_galaxies();
					if(order_galaxies.size() > 0){
						std::ostringstream os;
						os << "Central Subhalo " << descendant_subhalo << " has no central galaxy";
						throw invalid_data(os.str());
					}
				}
				if(i>1){
					std::ostringstream os;
					os << "Central Subhalo " << descendant_subhalo << " has " << i <<" central galaxies";
					throw invalid_argument(os.str());
				}
			}
		}
	}

	if (subhalos_without_descendant) {
		AllBaryons.baryon_total_lost[snapshot] = baryon_mass_loss;
		LOG(warning) << "Found " << subhalos_without_descendant << " subhalos without descendant while transferring galaxies.";
	}

}

void track_total_baryons(StarFormation &starformation, Cosmology &cosmology, ExecutionParameters execparams, SimulationParameters simulation_params, const std::vector<HaloPtr> &halos,
		TotalBaryon &AllBaryons, int snapshot, const molgas_per_galaxy &molgas, double deltat){


	BaryonBase mcold_total;
	BaryonBase mhothalo_total;
	BaryonBase mcoldhalo_total;
	BaryonBase mejectedhalo_total;
	BaryonBase mstars_total;
	BaryonBase mstars_bursts_galaxymergers;
	BaryonBase mstars_bursts_diskinstabilities;
	BaryonBase MBH_total;
	BaryonBase mHI_total;
	BaryonBase mH2_total;
	BaryonBase mDM_total;

	double SFR_total_disk = 0;
	double SFR_total_burst = 0;

	double total_baryons = 0;

	double z1 = simulation_params.redshifts[snapshot];
	double z2 = simulation_params.redshifts[snapshot+1];

	double mean_age = 0.5 * (cosmology.convert_redshift_to_age(z1) + cosmology.convert_redshift_to_age(z2));

	// Loop over all halos and subhalos to write galaxy properties
	for (auto &halo: halos){

		// accumulate dark matter mass
		mDM_total.mass += halo->Mvir;
        
		for (auto &subhalo: halo->all_subhalos()){
        
			// Accumulate subhalo baryons
			mhothalo_total.mass += subhalo->hot_halo_gas.mass;
			mhothalo_total.mass_metals += subhalo->hot_halo_gas.mass_metals;
        
			mcoldhalo_total.mass += subhalo->cold_halo_gas.mass;
			mcoldhalo_total.mass_metals += subhalo->cold_halo_gas.mass_metals;
        
			mejectedhalo_total.mass += subhalo->ejected_galaxy_gas.mass;
			mejectedhalo_total.mass_metals += subhalo->ejected_galaxy_gas.mass_metals;
        
			for (auto &galaxy: subhalo->galaxies){
        
				if(execparams.output_sf_histories){
        
					galaxy->mean_stellar_age += (galaxy->sfr_disk + galaxy->sfr_bulge) * deltat * mean_age;
					galaxy->total_stellar_mass_ever_formed += (galaxy->sfr_disk + galaxy->sfr_bulge) * deltat;
					HistoryItem hist_galaxy;
					hist_galaxy.sfr_disk    = galaxy->sfr_disk;
					hist_galaxy.sfr_bulge   = galaxy->sfr_bulge;
					hist_galaxy.sfr_z_disk  = galaxy->sfr_z_disk;
					hist_galaxy.sfr_z_bulge = galaxy->sfr_z_bulge;
					hist_galaxy.snapshot    = snapshot;
					galaxy->history.emplace_back(std::move(hist_galaxy));
				}
        
				//Accumulate galaxy baryons
				auto &molecular_gas = molgas.at(galaxy);
        
				mHI_total.mass += molecular_gas.m_atom + molecular_gas.m_atom_b;
				mH2_total.mass += molecular_gas.m_mol + molecular_gas.m_mol_b;
        
				mcold_total.mass += galaxy->disk_gas.mass + galaxy->bulge_gas.mass;
				mcold_total.mass_metals += galaxy->disk_gas.mass_metals + galaxy->bulge_gas.mass_metals;
        
				mstars_total.mass += galaxy->disk_stars.mass + galaxy->bulge_stars.mass;
				mstars_total.mass_metals += galaxy->disk_stars.mass_metals + galaxy->bulge_stars.mass_metals;
        
				mstars_bursts_galaxymergers.mass += galaxy->galaxymergers_burst_stars.mass;
				mstars_bursts_galaxymergers.mass_metals += galaxy->galaxymergers_burst_stars.mass_metals;
				mstars_bursts_diskinstabilities.mass += galaxy->diskinstabilities_burst_stars.mass;
				mstars_bursts_diskinstabilities.mass_metals += galaxy->diskinstabilities_burst_stars.mass_metals;
<<<<<<< HEAD

				SFR_total_disk  += galaxy->sfr_disk;
=======
        
				SFR_total_disk += galaxy->sfr_disk;
>>>>>>> d07b8138
				SFR_total_burst += galaxy->sfr_bulge;
        
				MBH_total.mass += galaxy->smbh.mass;
        
			}
		}
	}

	total_baryons = mstars_total.mass + mcold_total.mass + MBH_total.mass + mhothalo_total.mass + mcoldhalo_total.mass + mejectedhalo_total.mass;

	AllBaryons.mstars.push_back(mstars_total);
	AllBaryons.mstars_burst_galaxymergers.push_back(mstars_bursts_galaxymergers);
	AllBaryons.mstars_burst_diskinstabilities.push_back(mstars_bursts_diskinstabilities);
	AllBaryons.mcold.push_back(mcold_total);
	AllBaryons.mHI.push_back(mHI_total);
	AllBaryons.mH2.push_back(mH2_total);
	AllBaryons.mBH.push_back(MBH_total);
	AllBaryons.SFR_disk.push_back(SFR_total_disk);
	AllBaryons.SFR_bulge.push_back(SFR_total_burst);

	AllBaryons.mhot_halo.push_back(mhothalo_total);
	AllBaryons.mcold_halo.push_back(mcoldhalo_total);
	AllBaryons.mejected_halo.push_back(mejectedhalo_total);

	AllBaryons.mDM.push_back(mDM_total);

	// Test for mass conservation.
	double all_bar = AllBaryons.baryon_total_created[snapshot] - AllBaryons.baryon_total_lost[snapshot];
	double frac = std::abs((total_baryons-all_bar)/all_bar);
			//std::abs(total_baryons / mDM_total.mass /  cosmology.universal_baryon_fraction() - 1.0);

	// If more than 1% of baryons have been lost, then stop the code.
	if(frac > 0.01){
		std::ostringstream os;
		os << "Accumulated baryon mass differs by " << frac << " with the total baryons that have been created by this snapshot.";
		throw invalid_data(os.str());
	}

}

}<|MERGE_RESOLUTION|>--- conflicted
+++ resolved
@@ -243,13 +243,8 @@
 				mstars_bursts_galaxymergers.mass_metals += galaxy->galaxymergers_burst_stars.mass_metals;
 				mstars_bursts_diskinstabilities.mass += galaxy->diskinstabilities_burst_stars.mass;
 				mstars_bursts_diskinstabilities.mass_metals += galaxy->diskinstabilities_burst_stars.mass_metals;
-<<<<<<< HEAD
 
 				SFR_total_disk  += galaxy->sfr_disk;
-=======
-        
-				SFR_total_disk += galaxy->sfr_disk;
->>>>>>> d07b8138
 				SFR_total_burst += galaxy->sfr_bulge;
         
 				MBH_total.mass += galaxy->smbh.mass;
