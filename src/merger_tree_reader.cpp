--- conflicted
+++ resolved
@@ -117,11 +117,6 @@
 		subhalo->haloID = hostIndex[i];
 		subhalo->snapshot = snap[i];
 
-<<<<<<< HEAD
-		//Determine if subhalo is centre of Dhalo. This is done using IsMainProgenitor, as this is the halo
-		//that is found by dhalos to be the centre (although not necessarily the most massive).
-		if(IsMain[i] == 1) {
-=======
 		// Descendant information. -1 means that the Subhalo has no descendant
 		auto descendant_id = descIndex[i];
 		if (descendant_id == -1) {
@@ -133,9 +128,9 @@
 			subhalo->descendant_halo_id = descHost[i];
 		}
 
-		//Determine if subhalo is centre of Dhalo.
-		if(IsCentre[i] == 1) {
->>>>>>> 33d02677
+		//Determine if subhalo is centre of Dhalo. This is done using IsMainProgenitor, as this is the halo
+		//that is found by dhalos to be the centre (although not necessarily the most massive).
+		if(IsMain[i] == 1) {
 			subhalo->subhalo_type = Subhalo::CENTRAL;
 		}
 		else {
