//
// ICRAR - International Centre for Radio Astronomy Research
// (c) UWA - The University of Western Australia, 2017
// Copyright by UWA (in the framework of the ICRAR)
//
// This program is free software: you can redistribute it and/or modify
// it under the terms of the GNU General Public License as published by
// the Free Software Foundation, either version 3 of the License, or
// (at your option) any later version.
//
// This program is distributed in the hope that it will be useful,
// but WITHOUT ANY WARRANTY; without even the implied warranty of
// MERCHANTABILITY or FITNESS FOR A PARTICULAR PURPOSE.  See the
// GNU General Public License for more details.
//
// You should have received a copy of the GNU General Public License
// along with this program.  If not, see <https://www.gnu.org/licenses/>.
//

/**
 * @file
 */

#include <cmath>
#include <fstream>
#include <map>
#include <random>
#include <stdexcept>
#include <tuple>

#include <gsl/gsl_sf_lambert.h>

#include "cosmology.h"
#include "dark_matter_halos.h"
#include "galaxy.h"
#include "halo.h"
#include "logging.h"
#include "nfw_distribution.h"
#include "numerical_constants.h"
#include "subhalo.h"
#include "utils.h"


namespace shark {

DarkMatterHaloParameters::DarkMatterHaloParameters(const Options &options)
{
	options.load("dark_matter_halo.halo_profile", haloprofile);
	options.load("dark_matter_halo.size_model", sizemodel);
	options.load("dark_matter_halo.lambda_random", random_lambda);
	options.load("dark_matter_halo.concentration_model", concentrationmodel);
	options.load("dark_matter_halo.use_converged_lambda_catalog", use_converged_lambda_catalog);
	options.load("dark_matter_halo.min_part_convergence", min_part_convergence);
	options.load("dark_matter_halo.spin_mass_dependence", spin_mass_dependence);
	options.load("dark_matter_halo.apply_fix_to_mass_swapping_events", apply_fix_to_mass_swapping_events);
}

template <>
DarkMatterHaloParameters::DarkMatterProfile
Options::get<DarkMatterHaloParameters::DarkMatterProfile>(const std::string &name, const std::string &value) const {
	auto lvalue = lower(value);
	if (lvalue == "nfw") {
		return DarkMatterHaloParameters::NFW;
	}
	else if (lvalue == "einasto") {
		return DarkMatterHaloParameters::EINASTO;
	}
	std::ostringstream os;
	os << name << " option value invalid: " << value << ". Supported values are nfw and einasto";
	throw invalid_option(os.str());
}


template <>
DarkMatterHaloParameters::SizeModel
Options::get<DarkMatterHaloParameters::SizeModel>(const std::string &name, const std::string &value) const {
	auto lvalue = lower(value);
	if (lvalue == "mo98") {
		return DarkMatterHaloParameters::MO98;
	}
	else if (lvalue == "cole00") {
		return DarkMatterHaloParameters::COLE00;
	}
	std::ostringstream os;
	os << name << " option value invalid: " << value << ". Supported values are Mo98 and Cole00";
	throw invalid_option(os.str());
}

template <>
DarkMatterHaloParameters::ConcentrationModel
Options::get<DarkMatterHaloParameters::ConcentrationModel>(const std::string &name, const std::string &value) const {
	auto lvalue = lower(value);
	if (lvalue == "duffy08") {
		return DarkMatterHaloParameters::DUFFY08;
	}
	else if (lvalue == "dutton14") {
		return DarkMatterHaloParameters::DUTTON14;
	}
	std::ostringstream os;
	os << name << " option value invalid: " << value << ". Supported values are Duffy08 and Dutton14";
	throw invalid_option(os.str());
}


DarkMatterHalos::DarkMatterHalos(
	const DarkMatterHaloParameters &params,
	CosmologyPtr cosmology,
	SimulationParameters &sim_params,
	ExecutionParameters exec_params) :
	params(params),
	cosmology(std::move(cosmology)),
	sim_params(sim_params),
	exec_params(std::move(exec_params))
{
	// no-op
}

double DarkMatterHalos::energy_circular (double r, double c){

    return 0.5 * enclosed_mass(r,c)/r+grav_potential_halo(r, c);

}

double DarkMatterHalos::halo_virial_velocity (double mvir, double redshift){

	double hparam = cosmology->hubble_parameter(redshift);

	double vvir = std::cbrt(10.0 *constants::G * mvir * hparam);

	return vvir;
}

double DarkMatterHalos::halo_dynamical_time (HaloPtr &halo, double z)
{
	double v = halo_virial_velocity(halo->Mvir, z);
	double r = constants::G * halo->Mvir / std::pow(v,2);
	double t = constants::MPCKM2GYR * cosmology->comoving_to_physical_size(r, z) / v;
	return t;
}


double DarkMatterHalos::subhalo_dynamical_time (Subhalo &subhalo, double z){

	double r = 0;
	double v = 0;
 
	r = halo_virial_radius(subhalo.Mvir, z);;
	v = subhalo.Vvir;

	if(subhalo.subhalo_type == Subhalo::CENTRAL &&
	               params.apply_fix_to_mass_swapping_events){
	        r = halo_virial_radius(subhalo.host_halo->Mvir, z);
		v = subhalo.Vvir;
	}
	else if(subhalo.subhalo_type == Subhalo::SATELLITE && subhalo.rvir_infall != 0 &&
	               params.apply_fix_to_mass_swapping_events){
	        r = subhalo.rvir_infall;
		v = subhalo.Vvir_infall;
	}
	else{
<<<<<<< HEAD
	        // When satellites are born as satellites (not infall properties) or when we don't to apply the fix to swapping events
	        r = halo_virial_radius(subhalo.Mvir, z);;
=======
		// When the satellite is born as satellite (no infall properties) or
		// when we don't to apply the fix to mass swapping events
		r = halo_virial_radius(subhalo.Mvir, z);
>>>>>>> ff263cb2
		v = subhalo.Vvir;
	}

	return constants::MPCKM2GYR * cosmology->comoving_to_physical_size(r, z) / v;
}

double DarkMatterHalos::halo_virial_radius(double mvir, double z){

	/**
	 * Function to calculate the halo virial radius. Returns virial radius in physical Mpc/h.
	 */
	double v = halo_virial_velocity(mvir, z);
	return constants::G * mvir / std::pow(v,2);
}


float DarkMatterHalos::halo_lambda (Subhalo &subhalo, float m, double z, double npart){

	//Spin parameter either read from the DM files or assumed a random distribution.
	double H0 = cosmology->hubble_parameter(z);
	double lambda = subhalo.L.norm() / m * 1.5234153 / std::pow(constants::G * m, 0.666) * std::pow(H0,0.33);

	if(subhalo.subhalo_type == Subhalo::SATELLITE && subhalo.L_infall.norm() != 0 &&
			params.apply_fix_to_mass_swapping_events){
		lambda = subhalo.L_infall.norm() / m * 1.5234153 / std::pow(constants::G * m, 0.666) * std::pow(H0,0.33);
	}

	if(lambda > 1){
			lambda = 1;
	}

	double lambda_mean_mhalo = 0.03;
	if (params.spin_mass_dependence) {
		// use a very weak dependence on Mhalo for the spin distribution, following Kim et al. (2015): arxiv:1508.06037
		lambda_mean_mhalo = 0.00895651600584195 * std::log10(m)  - 0.07580254755439589;
	}

	// Prime the generator with a known seed to allow for reproducible runs
	std::default_random_engine generator(exec_params.get_seed(subhalo));
	std::lognormal_distribution<double> distribution(std::log(lambda_mean_mhalo), std::abs(std::log(0.5)));
	auto lambda_random = distribution(generator);

	// Avoid zero values. In that case assume small lambda value.
	if(lambda_random == 0){
		lambda_random = 1e-3;
	}
	else if (lambda_random > 1){
		 lambda_random = 1;
	}

	if(params.random_lambda || (params.use_converged_lambda_catalog && npart < params.min_part_convergence)){
		redefine_angular_momentum(subhalo, lambda_random, z);
		return lambda_random;
	}
	else {
		//take the value read from the DM merger trees, that has been limited to a maximum of 1.
		return lambda;
	}
 
}

void DarkMatterHalos::redefine_angular_momentum(Subhalo &subhalo, double lambda, double z){

	auto norm = subhalo.L.norm();

	double H0 = cosmology->hubble_parameter(z);

	auto m = subhalo.Mvir;
	double factor_L = lambda * m / 1.5234153 * std::pow(constants::G * m, 0.666) / std::pow(H0,0.33);

	subhalo.L.x = subhalo.L.x / norm * factor_L;
	subhalo.L.y = subhalo.L.y / norm * factor_L;
	subhalo.L.z = subhalo.L.z / norm * factor_L;

}

double DarkMatterHalos::disk_size_theory (Subhalo &subhalo, double z){

	if(params.sizemodel == DarkMatterHaloParameters::MO98){
		//Calculation comes from assuming rdisk = 2/sqrt(2) *lambda *Rvir;
		double Rvir = 0;
		double lambda = 0;

		if(subhalo.subhalo_type == Subhalo::CENTRAL &&
				params.apply_fix_to_mass_swapping_events){
		        Rvir = halo_virial_radius(subhalo.host_halo->Mvir, z);
			lambda = subhalo.host_halo->lambda;
		}
		else if(subhalo.subhalo_type == Subhalo::SATELLITE && subhalo.rvir_infall != 0 &&
				params.apply_fix_to_mass_swapping_events){
			Rvir = subhalo.rvir_infall;
			lambda = subhalo.lambda_infall;
		}
		else{
			// When satellites are born as satellites (not infall properties) or when we don't to apply the fix to swapping events
			Rvir = halo_virial_radius(subhalo.Mvir, z);
			lambda = subhalo.lambda;
		}

		double rdisk = 3/constants::SQRT2 * lambda * Rvir;

		//Numerical factor comes from 1/5 * 1.67. The 1/5 comes from scaling the size to a scale length, and the 1.67 comes from
		//assuming an exponential disk and scaling the scale length to a half mass radius.
		return 0.334 * rdisk;

	}
	throw std::runtime_error("Only the MO98 disk size model is implemented");
}

double NFWDarkMatterHalos::grav_potential_halo(double r, double c) const
{

	if (r <=0) {
		return 0;
	}

	double x = r/c;

	double g_c = std::log(1+1/c)-1/(1+c);

	double rhos = 1/(constants::PI4 * std::pow(c,3) * g_c);

	double f_x = 0;

	if(r < 1){
		f_x = std::log(1+x)/x-1/(1+1/c);
	}
	else{
		f_x = (std::log(1+1/c)-1/(1+c))/x;
	}

	return -1 * constants::PI4 * rhos * std::pow(c,2) * f_x;
}

double NFWDarkMatterHalos::enclosed_mass(double r, double c) const
{
	// r is normalized by the virial radius.

	double nom = 1.0 / (1.0 + c * r) - 1.0 + std::log(1.0 + c*r);
	double denom = 1.0 / (1.0 + c) - 1.0 + std::log(1.0 + c);

	double frac = nom/denom;

	if(frac > 1){
		frac =1;
	}
	return frac ;

}

double EinastoDarkMatterHalos::grav_potential_halo(double r, double c) const
{
	//TODO: implement Einasto profile.
	return 0;
}

double EinastoDarkMatterHalos::enclosed_mass(double r, double c) const
{
	//TODO: implement Einasto profile.
	return 0;
}

void DarkMatterHalos::cooling_gas_sAM(Subhalo &subhalo, double z){

	if(params.random_lambda){
		double H0 = 10.0* cosmology->hubble_parameter(z);

		if(subhalo.subhalo_type == Subhalo::CENTRAL &&
				params.apply_fix_to_mass_swapping_events){
			// Define Mvir from host halo for central
			subhalo.cold_halo_gas.sAM = constants::SQRT2 * std::pow(constants::G,0.66) *
					subhalo.host_halo->lambda * std::pow(subhalo.host_halo->Mvir,0.66) / std::pow(H0,0.33);
		}
		else if(subhalo.subhalo_type == Subhalo::SATELLITE && subhalo.lambda_infall != 0 &&
				params.apply_fix_to_mass_swapping_events){
			// Define Mvir at infall for satellite
			subhalo.cold_halo_gas.sAM = constants::SQRT2 * std::pow(constants::G,0.66) *
					subhalo.lambda_infall * std::pow(subhalo.Mvir_infall,0.66) / std::pow(H0,0.33);
		}
		else{
			// Define current Mvir for satellite born as satellite (no infall) or when we don't want to apply the fix for swapping events.
			subhalo.cold_halo_gas.sAM = constants::SQRT2 * std::pow(constants::G,0.66) *
					subhalo.lambda * std::pow(subhalo.Mvir,0.66) / std::pow(H0,0.33);
		}
		
	}
	else{
		subhalo.cold_halo_gas.sAM = subhalo.hot_halo_gas.sAM;
	}
	/*if(params.sizemodel == DarkMatterHaloParameters::MO98){
		//Assumes that cooled gas brings a specific angular momentum that is equivalent to
		//the disk specific angular momentum that is set by the disk_gas.rscale and disk_gas.sAM.
		subhalo.cold_halo_gas.sAM = subhalo.hot_halo_gas.sAM; //Mo98_j; //galaxy.disk_gas.sAM;
	}
	else if (params.sizemodel == DarkMatterHaloParameters::COLE00){
		//TODO
	}*/

}

float DarkMatterHalos::enclosed_total_mass(const Subhalo &subhalo, double z, float r){

	ConstGalaxyPtr galaxy;

	double mvir = 0;
	double rvir = 0;
	double concentration = 0;

	galaxy = subhalo.type1_galaxy();

	if(	params.apply_fix_to_mass_swapping_events){
		// Define infall Mvir, Rvir for satellites
		// since this is to compute the ram pressure stripping
		// for type1 galaxies, we use the information at infall
		mvir = subhalo.Mvir_infall;
		rvir = halo_virial_radius(subhalo.Mvir_infall, subhalo.infall_t);
		concentration = subhalo.concentration_infall;
	}
	else{
		mvir = subhalo.Mvir;
		rvir = halo_virial_radius(subhalo.Mvir, z);
		concentration = subhalo.concentration;
	}

	double mgal = 0;

	auto rnorm = r/rvir;

	//calculate enclosed DM mass
	auto mdm = mvir * enclosed_mass(rvir, concentration);

	//calculate enclosed hot gas mass (only relevant for isothermal sphere)
	auto mhot = subhalo.hot_halo_gas.mass * std::pow(rnorm,2);

	//calculate enclosed galaxy mass
	if(galaxy){
		mgal = galaxy->enclosed_mass_disk(r) + galaxy->enclosed_bulge_mass(r);
	}

	return mdm + mhot + mgal;
}

void DarkMatterHalos::disk_sAM(Subhalo &subhalo, Galaxy &galaxy, double z){

	double rvir = halo_virial_radius(subhalo.host_halo->Mvir, z);

	//disk properties. Use composite size of disk.
	double rdisk = galaxy.disk_size();
	double mdisk = galaxy.disk_mass();
	double cd = 0;

	if(rdisk > 0){
		cd = rvir / (rdisk / constants::RDISK_HALF_SCALE);
	}

	//bulge properties. Use composite size of bulge.
	double rbulge = galaxy.bulge_size();
	double mbulge = galaxy.bulge_mass();
	double cb = 0.0;

	if(rbulge > 0){
		cb = rvir/(rbulge);
	}

	//halo properties.
	double ch = subhalo.host_halo->concentration;
	double mvir = subhalo.host_halo->Mvir;

	double xd = rdisk / rvir;

	//Rotational velocity at the half-mass radius of the disk.
	double v2tot_d = v2halo(xd, mvir, ch, rvir) + v2disk(xd, mdisk, cd, rvir) + v2bulge(xd, mbulge, cb, rvir);

	galaxy.disk_gas.sAM = 2.0 * rdisk / constants::RDISK_HALF_SCALE * std::sqrt(v2tot_d);

	if (std::isnan(galaxy.disk_gas.sAM) || std::isnan(galaxy.disk_gas.rscale)) {
		throw invalid_argument("rgas or sAM are NaN, cannot continue at disk_sAM in dark_matter_halos");
	}

}

void DarkMatterHalos::bulge_sAM(Subhalo &subhalo, Galaxy &galaxy, double z){

	double rvir = halo_virial_radius(subhalo.host_halo->Mvir, z);

	//disk properties. Use composite size of disk.
	double rdisk = galaxy.disk_size();
	double mdisk = galaxy.disk_mass();
	double cd = 0;

	if(rdisk > 0){
		cd = rvir / (rdisk / constants::RDISK_HALF_SCALE);
	}

	//bulge properties. Use composite size of bulge.
	double rbulge = galaxy.bulge_size();
	double mbulge = galaxy.bulge_mass();
	double cb = 0.0;

	if(rbulge > 0){
		cb = rvir/(rbulge);
	}

	//halo properties.
	double ch = subhalo.host_halo->concentration;
	double mvir = subhalo.host_halo->Mvir;

	if(rbulge > 0){
		double xb = rbulge / rvir;
		double v2tot_b = v2halo(xb, mvir, ch, rvir) + v2disk(xb, mdisk, cd, rvir) + v2bulge(xb, mbulge, cb, rvir);
		double vbulge = std::sqrt(v2tot_b);
		galaxy.bulge_gas.sAM = 2.0 * rbulge / constants::RDISK_HALF_SCALE * vbulge;
	}

}

void DarkMatterHalos::transfer_bulge_am(SubhaloPtr &subhalo, Galaxy &galaxy, double z){

	//modify AM based on mass weighting. How to do this should depend on size model.
	if(params.sizemodel == DarkMatterHaloParameters::MO98){
		galaxy.disk_gas.rscale = disk_size_theory(*subhalo, z);

		// define disk angular momentum.
		disk_sAM(*subhalo, galaxy, z);
	}
	else if (params.sizemodel == DarkMatterHaloParameters::COLE00){
		//TODO
	}
}

double DarkMatterHalos::v2halo (double x, double m, double c, double r){

	double cpx = 1 + c * x;
	double cx = c * x;
	double cp = 1 + c;

	double v = constants::G * m / r * (std::log(cpx) - cx/cpx) / (x * (std::log(cp) - c / cp));

	return v;
}


double DarkMatterHalos::v2disk (double x, double m, double c, double r){

	double cx = c * x;

	double nom = c + 4.8 * c * std::exp(-0.35 * cx - 3.5 /cx);
	double denom = cx + std::pow(cx,-2.0) + 2.0 * std::pow(cx,-0.5);

	double v = constants::G * m / r * nom/denom;

	return v;
}

double DarkMatterHalos::v2bulge (double x, double m, double c, double r){

	if(m <= 0){
		return 0;
	}

	double cx = c * x;

	double nom = std::pow(cx,2.0) * c;
	double denom = std::pow( 1 + std::pow(cx,2.0), 1.5);

	double v = constants::G * m / r * nom/denom;

	return v;

}

double DarkMatterHalos::nfw_concentration(double mvir, double z){

	if(params.concentrationmodel == DarkMatterHaloParameters::DUFFY08){ 
		// From Duffy et al. (2008). Full sample from z=0-2 for Virial masses.
		return 7.85 * std::pow(1.0+z, -0.71) * std::pow(mvir/2.0e12,-0.081);
	}
	else if(params.concentrationmodel == DarkMatterHaloParameters::DUTTON14){
		//From Dutton & Maccio (2014) for virial masses.
		double b = -0.097 + 0.024 * z;
		double a = 0.537 + (1.025 - 0.537) * std::exp(-0.718 * std::pow(z,1.08));
		return std::pow(10.0, a + b * std::log10(mvir/1e12));
	}
	throw std::runtime_error("Only the Duffy08 and Dutton14 concentration models are implemented");
}

/// Specialization of lambert_w0 implemented using GSL
template <>
struct lambert_w0<double>
{
	double operator()(double x) {
		return gsl_sf_lambert_W0(x);
	}
};

xyz<float> DarkMatterHalos::random_point_in_sphere(float r, std::default_random_engine &generator)
{
	// We distribute cos_theta flatly instead of theta itself to end up with a
	// more uniform distribution of points in the sphere
	std::uniform_real_distribution<float> flat_distribution(0, 1);
	float cos_theta = flat_distribution(generator) * 2.0 - 1; //flat between -1 and 1.
	float theta = std::acos(cos_theta);
	float sin_theta = std::sin(theta);
	float phi = flat_distribution(generator) * constants::PI2; //flat between 0 and 2PI.
	return {
		sin_theta * std::cos(phi) * r,
		sin_theta * std::sin(phi) * r,
		cos_theta * r
	};
}

void DarkMatterHalos::generate_random_orbits(xyz<float> &pos, xyz<float> &v, xyz<float> &L, double total_am, const HaloPtr &halo, const Galaxy &galaxy)
{

	// Prime the generator with a known seed to allow for reproducible runs
	std::default_random_engine generator(exec_params.get_seed(galaxy));

	double c = halo->concentration;

	double rvir = constants::G * halo->Mvir / std::pow(halo->Vvir,2);

	// Assign positions based on an NFW halo of concentration c.
	nfw_distribution<double> r(c);
	double rproj = r(generator);
	pos = halo->position + random_point_in_sphere(rvir * rproj, generator);

	// Assign velocities using NFW velocity dispersion at the radius in which the galaxy is and assuming isotropy.
	double sigma = std::sqrt(0.333 * constants::G * halo->Mvir * enclosed_mass(rproj, c) / (rvir * rproj));

	// Add the velocity bias of Dieman et al. (2005) found between subhalos and DM particles.
	sigma = sigma * 1.12 * std::pow(rproj, -0.1);

	std::normal_distribution<double> normal_distribution(0, sigma);
	xyz<double> delta_v {normal_distribution(generator), normal_distribution(generator), normal_distribution(generator)};

	//delta_v and velocity are in physical km/s.
	v = halo->velocity + delta_v;

	// Assign angular momentum based on random angles,
	L = random_point_in_sphere(total_am, generator);

}

} // namespace shark
<|MERGE_RESOLUTION|>--- conflicted
+++ resolved
@@ -158,14 +158,9 @@
 		v = subhalo.Vvir_infall;
 	}
 	else{
-<<<<<<< HEAD
-	        // When satellites are born as satellites (not infall properties) or when we don't to apply the fix to swapping events
-	        r = halo_virial_radius(subhalo.Mvir, z);;
-=======
 		// When the satellite is born as satellite (no infall properties) or
 		// when we don't to apply the fix to mass swapping events
 		r = halo_virial_radius(subhalo.Mvir, z);
->>>>>>> ff263cb2
 		v = subhalo.Vvir;
 	}
 
