//
// ICRAR - International Centre for Radio Astronomy Research
// (c) UWA - The University of Western Australia, 2017
// Copyright by UWA (in the framework of the ICRAR)
//
// This program is free software: you can redistribute it and/or modify
// it under the terms of the GNU General Public License as published by
// the Free Software Foundation, either version 3 of the License, or
// (at your option) any later version.
//
// This program is distributed in the hope that it will be useful,
// but WITHOUT ANY WARRANTY; without even the implied warranty of
// MERCHANTABILITY or FITNESS FOR A PARTICULAR PURPOSE.  See the
// GNU General Public License for more details.
//
// You should have received a copy of the GNU General Public License
// along with this program.  If not, see <https://www.gnu.org/licenses/>.
//

/**
 * @file
 *
 * Physical model classes implementation
 */

#include <cmath>
#include <memory>
#include <vector>

#include "logging.h"
#include "numerical_constants.h"
#include "physical_model.h"

namespace shark {

static
int basic_physicalmodel_evaluator(double t, const double y[], double f[], void *data) {

	/** Functions describing the time derivatives of:
	 * mass exchange:
	 * f[0]: stellar mass of galaxy.
	 * f[1]: cold gas mass of galaxy.
	 * f[2]: cold gas in the halo (the one cooling).
	 * f[3]: hot gas mass.
	 * f[4]: ejected gas mass.
	 * f[5]: lost gas mass (only relevant during QSO outflows).
	 *
	 * metals exchange:
	 * f[6]: metals locked in the stellar mass of galaxies.
	 * f[7]: metals locked in the cold gas mass of galaxies.
	 * f[8]: metals locked in the cold gas mass of the halo.
	 * f[9]: metals locked in the hot halo gas reservoir.
	 * f[10]: metals locked in the ejected gas mass reservoir.
	 * f[11]: metals locked in the lost gas mass reservoir (only relevant for QSO feedback).
	 *
	 * tracking total mass and angular momentum formed.
	 * f[12]: total stellar mass formed (without recycling included).
	 * f[13]: total stellar angular momentum of the galaxy component.
	 *
	 * angular momentum exchange:
	 * f[14]: stellar angular momentum of the galaxy component.
	 * f[15]: gas angular momentum of the galaxy component.
	 * f[16]: angular momentum of the cold halo gas component.
	 * f[17]: angular momentum of the hot gas component.
	 * f[18]: angular momentum of the ejected gas component.
	 */

	auto params= reinterpret_cast<BasicPhysicalModel::solver_params *>(data);
	BasicPhysicalModel &model = dynamic_cast<BasicPhysicalModel &>(params->model);

	double R = model.recycling_parameters.recycle; /*recycling fraction of newly formed stars*/

	double yield = model.recycling_parameters.yield; /*yield of newly formed stars*/

	double mcoolrate = params->mcoolrate; /*cooling rate in units of Msun/Gyr*/

	// Define minimum gas metallicities.
	double zcold = model.gas_cooling_parameters.pre_enrich_z; /*cold gas minimum metallicity*/
	double zhot = model.gas_cooling_parameters.pre_enrich_z; /*hot gas minimum metallicity*/

	// Define angular momentum parameters.
	double jgas = 2.0 * params->vgal * params->rgas / constants::RDISK_HALF_SCALE; /*current sAM of the cold gas*/
	double jrate = 0; /*variable that saves the angular momentum transfer rate from gas to stars*/

	// Define current gas metallicity and angular momentum.
	if(y[1] > 0 && y[7] > 0) {
		zcold = y[7] / y[1];
		jgas  = y[15] / y[1];
	}

	// Define current cooling halo gas metallicity.
	if(y[2] > 0 && y[8] > 0) {
		zhot = y[8] / y[2];
	}

	// Calculate SFR.
	double SFR   = model.star_formation.star_formation_rate(y[1], y[0], params->rgas, params->rstar, zcold, params->redshift, params->burst, params->vgal, jrate, jgas);

	// Initialize mass loading and angular momentum loading parameters related to star formation.
	double beta1 = 0, beta2 = 0;
	double betaj_1 = 0, betaj_2 = 0;

	// Initialize mass loading related to QSO outflows;
	double beta_qso1 = 0, beta_qso2 = 0;

	// Calculate mass and angular momentum loading from stellar feedback process.
	model.stellar_feedback.outflow_rate(SFR, params->vsubh, params->vgal, params->redshift, beta1, beta2, betaj_1, betaj_2); /*mass loading parameter*/

	// Calculate the mass and metal loading from QSO feedback.
	model.agn_feedback.qso_outflow_rate(y[1], params->mBHacc, params->mBH, zcold, params->vgal, SFR, y[0]+y[1], params->rstar, beta_qso1, beta_qso2);

	// Retained fraction.
	double rsub = 1.0-R;

	// Mass transfer equations.
	f[0] = SFR * rsub;
	f[1] = mcoolrate - (rsub + beta1 + beta_qso1) * SFR;
	f[2] = - mcoolrate;
	f[3] = (beta1 + beta_qso1 - (beta2 + beta_qso2)) * SFR;
	f[4] = beta2 * SFR;
	f[5] = beta_qso2 * SFR;

	// Metallicity transfer equations.
	f[6] = rsub * zcold * SFR;
	f[7] = mcoolrate * zhot + SFR * (yield - (rsub + beta1 + beta_qso1) * zcold);
	f[8] = - mcoolrate * zhot;
	f[9] = f[3] * zcold;
	f[10] = beta2 * zcold * SFR;
	f[11] = beta_qso2  * zcold * SFR;

	// Keeps track of total stellar mass formed and the metals locked up in it..
	f[12] = SFR;
	f[13] = zcold * SFR;

	// Solve angular momentum equations.
	f[14] = rsub * jrate;
	f[15] = mcoolrate * params->jcold_halo - (rsub + betaj_1) * jrate;
	f[16] = - mcoolrate * params->jcold_halo;
	f[17] = (betaj_1 - betaj_2) * jrate;
	f[18] = betaj_2 * jrate;

	return 0;
}

BasicPhysicalModel::BasicPhysicalModel(
		double ode_solver_precision,
		GasCooling gas_cooling,
		StellarFeedback stellar_feedback,
		StarFormation star_formation,
		AGNFeedback agn_feedback,
		RecyclingParameters recycling_parameters,
		GasCoolingParameters gas_cooling_parameters,
		AGNFeedbackParameters agn_parameters) :
	PhysicalModel(ode_solver_precision, basic_physicalmodel_evaluator, gas_cooling),
	stellar_feedback(stellar_feedback),
	star_formation(star_formation),
	agn_feedback(agn_feedback),
	recycling_parameters(recycling_parameters),
	gas_cooling_parameters(gas_cooling_parameters),
	agn_parameters(agn_parameters)
{
	// no-op
}

std::vector<double> BasicPhysicalModel::from_galaxy(const Subhalo &subhalo, const Galaxy &galaxy)
{

	/** Variables introduced to solve ODE equations.
	 * y[0]: stellar mass of galaxy.
	 * y[1]: cold gas mass of galaxy.
	 * y[2]: cold gas in the halo (the one cooling).
	 * y[3]: hot gas mass;
	 * y[4]: ejected gas mass;
	 * y[5]: lost gas mass.
	 *
	 * y[6]: metals locked in the stellar mass of galaxies.
	 * y[7]: metals locked in the cold gas mass of galaxies.
	 * y[8]: metals locked in the cold gas mass of the halo.
	 * y[9]: metals locked in the hot halo gas reservoir.
	 * y[10]: metals locked in the ejected gas mass reservoir.
	 * y[11]: metals locked in the lost has mass reservoir.
	 *
	 * y[12]: total stellar mass formed (without recycling included).
	 * y[13]: total stellar mass in metals formed (without recycling included).
	 *
	 * Equations dealing with angular momentum:
	 * y[14]: total stellar angular momentum of the bulge.
	 * y[15]: total gas angular momentum of the bulge.
	 * y[16]: total cold gas angular momentum of the cold halo gas component.
	 * y[17]: total angular momentum of the hot gas component.
	 * y[18]: total angular momentum of the ejected gas component.
	 *
	 */

	std::vector<double> y(19);

	// Define mass inputs.
	y[0] = galaxy.disk_stars.mass;
	y[1] = galaxy.disk_gas.mass;
	y[2] = subhalo.cold_halo_gas.mass; //This is the component that has the cooling gas.
	y[3] = subhalo.hot_halo_gas.mass;
	y[4] = subhalo.ejected_galaxy_gas.mass;
	y[5] = subhalo.lost_galaxy_gas.mass;

	// Define mass in metals inputs.
	y[6] = galaxy.disk_stars.mass_metals;
	y[7] = galaxy.disk_gas.mass_metals;
	y[8] = subhalo.cold_halo_gas.mass_metals;
	y[9] = subhalo.hot_halo_gas.mass_metals;
	y[10] = subhalo.ejected_galaxy_gas.mass_metals;
	y[11] = subhalo.lost_galaxy_gas.mass_metals;

	// Variable to keep track of total stellar mass and metals formed in this SF episode.
	y[12] = 0;
	y[13] = 0;

	// Equations of angular momentum exchange. Input total angular momentum.
	y[14] = galaxy.disk_stars.sAM * galaxy.disk_stars.mass;
	y[15] = galaxy.disk_gas.sAM * galaxy.disk_gas.mass;
	y[16] = subhalo.cold_halo_gas.sAM * subhalo.cold_halo_gas.mass;
	y[17] = subhalo.hot_halo_gas.sAM * subhalo.hot_halo_gas.mass;
	y[18] = subhalo.ejected_galaxy_gas.sAM * subhalo.ejected_galaxy_gas.mass;

	return y;
}

void BasicPhysicalModel::to_galaxy(const std::vector<double> &y, Subhalo &subhalo, Galaxy &galaxy, double delta_t)
{
	using namespace constants;

	/* Check unrealistic cases*/
	if(y[0] < galaxy.disk_stars.mass){
		std::ostringstream os;
		os << "Galaxy decreased its stellar mass after disk star formation process.";
		throw invalid_argument(os.str());
	}

	// Assign new masses.
	galaxy.disk_stars.mass 			= y[0];
	galaxy.disk_gas.mass   			= y[1];
	subhalo.cold_halo_gas.mass 		= y[2];
	subhalo.hot_halo_gas.mass               = y[3];
<<<<<<< HEAD
	subhalo.ejected_galaxy_gas.mass 	= y[4];

	// Assign new mass in metals.
	galaxy.disk_stars.mass_metals 		= y[5];
	galaxy.disk_gas.mass_metals 		= y[6];
	subhalo.cold_halo_gas.mass_metals 	= y[7];
	subhalo.hot_halo_gas.mass_metals        = y[8];
	subhalo.ejected_galaxy_gas.mass_metals 	= y[9];
=======
	subhalo.ejected_galaxy_gas.mass 		= y[4];
	subhalo.lost_galaxy_gas.mass			= y[5];

	// Assign new mass in metals.
	galaxy.disk_stars.mass_metals 			= y[6];
	galaxy.disk_gas.mass_metals 			= y[7];
	subhalo.cold_halo_gas.mass_metals 		= y[8];
	subhalo.hot_halo_gas.mass_metals        = y[9];
	subhalo.ejected_galaxy_gas.mass_metals 	= y[10];
	subhalo.lost_galaxy_gas.mass_metals		= y[11];
>>>>>>> e77a1d76

	// Calculate average SFR and metallicity of newly formed stars.
	galaxy.sfr_disk                         += y[12]/delta_t;
	galaxy.sfr_z_disk                       += y[13]/delta_t;

	// Equations of angular momentum exchange. Input total angular momentum.
	// Redefine angular momentum ONLY if the new value is > 0.
	if(y[14] > 0 && y[15] > 0){

		// Assign new specific angular momenta.
		galaxy.disk_stars.sAM          = y[14] / galaxy.disk_stars.mass;
		galaxy.disk_gas.sAM            = y[15] / galaxy.disk_gas.mass;
		subhalo.cold_halo_gas.sAM      = y[16] / subhalo.cold_halo_gas.mass;
		subhalo.hot_halo_gas.sAM       = y[17] / subhalo.hot_halo_gas.mass;
		subhalo.ejected_galaxy_gas.sAM = y[18] / subhalo.ejected_galaxy_gas.mass;

		// Assign new sizes based on new AM.
		galaxy.disk_stars.rscale = galaxy.disk_stars.sAM / galaxy.vmax * constants::EAGLEJconv;
		galaxy.disk_gas.rscale   = galaxy.disk_gas.sAM   / galaxy.vmax * constants::EAGLEJconv;

		// check for unrealistic cases.
		if(galaxy.disk_stars.rscale <= constants::tolerance && galaxy.disk_stars.mass > 0){
			std::ostringstream os;
			os << "Galaxy with extremely small size, rdisk_stars < 1e-10, in physical model";
			throw invalid_argument(os.str());
		}

		if (std::isnan(galaxy.disk_gas.sAM) || std::isnan(galaxy.disk_gas.rscale)) {
			throw invalid_argument("rgas or sAM are NaN, cannot continue at physical model");
		}

	}

	/**
	 * Check that metallicities are not negative. If they are, mass in metals is set to zero.
	 */
	if(galaxy.disk_stars.mass_metals < tolerance){
		galaxy.disk_stars.mass_metals = 0;
	}
	if(galaxy.disk_gas.mass_metals < tolerance){
		galaxy.disk_gas.mass_metals = 0;
	}
	if(subhalo.cold_halo_gas.mass_metals < tolerance){
		subhalo.cold_halo_gas.mass_metals = 0;
	}
	if(subhalo.hot_halo_gas.mass_metals < tolerance){
		subhalo.hot_halo_gas.mass_metals = 0;
	}
	if(subhalo.ejected_galaxy_gas.mass_metals < tolerance){
		subhalo.ejected_galaxy_gas.mass_metals = 0;
	}

	/**
	 * Check that masses are not negative. If they are, mass and metals are set to zero.
	 *
	 */
	if(galaxy.disk_stars.mass < tolerance){
		galaxy.disk_stars.restore_baryon();
	}
	if(galaxy.disk_gas.mass < tolerance){
		galaxy.disk_gas.restore_baryon();
	}
	if(subhalo.cold_halo_gas.mass < tolerance){
		subhalo.cold_halo_gas.restore_baryon();
	}
	if(subhalo.hot_halo_gas.mass < tolerance){
		subhalo.hot_halo_gas.restore_baryon();
	}
	if(subhalo.ejected_galaxy_gas.mass < tolerance){
		subhalo.ejected_galaxy_gas.restore_baryon();
	}

	/* Check unrealistic cases*/
	if(galaxy.disk_gas.mass < galaxy.disk_gas.mass_metals || subhalo.hot_halo_gas.mass < subhalo.hot_halo_gas.mass_metals || subhalo.ejected_galaxy_gas.mass < subhalo.ejected_galaxy_gas.mass_metals){
		std::ostringstream os;
		os << "Galaxy has more gas mass in metals that total gas mass.";
		throw invalid_argument(os.str());
	}
}


std::vector<double> BasicPhysicalModel::from_galaxy_starburst(const Subhalo &subhalo, const Galaxy &galaxy)
{
	/** Variables introduced to solve ODE equations.
	 * y[0]: stellar mass of galaxy.
	 * y[1]: cold gas mass of galaxy.
	 * y[2]: cold gas in the halo (the one cooling).
	 * y[3]: hot gas mass;
	 * y[4]: ejected gas mass;
	 * y[5]: lost gas mass.
	 *
	 * y[6]: metals locked in the stellar mass of galaxies.
	 * y[7]: metals locked in the cold gas mass of galaxies.
	 * y[8]: metals locked in the cold gas mass of the halo.
	 * y[9]: metals locked in the hot halo gas reservoir.
	 * y[10]: metals locked in the ejected gas mass reservoir.
	 * y[11]: metals locked in the lost has mass reservoir.
	 *
	 * y[12]: total stellar mass formed (without recycling included).
	 * y[13]: total stellar mass in metals formed (without recycling included).
	 *
	 * Equations dealing with angular momentum:
	 * y[14]: total stellar angular momentum of the bulge.
	 * y[15]: total gas angular momentum of the bulge.
	 * y[16]: total cold gas angular momentum of the cold halo gas component.
	 * y[17]: total angular momentum of the hot gas component.
	 * y[18]: total angular momentum of the ejected gas component.
	 *
	 */

	std::vector<double> y(19);

	// Define mass inputs.
	y[0] = galaxy.bulge_stars.mass;
	y[1] = galaxy.bulge_gas.mass;
	y[2] = 0; //there is no gas cooling.
	y[3] = subhalo.hot_halo_gas.mass;
	y[4] = subhalo.ejected_galaxy_gas.mass;
	y[5] = subhalo.lost_galaxy_gas.mass;

	// Define mass in metals inputs.
	y[6] = galaxy.bulge_stars.mass_metals;
	y[7] = galaxy.bulge_gas.mass_metals;
	y[8] = 0; //there is no gas cooling.
	y[9] = subhalo.hot_halo_gas.mass_metals;
	y[10] = subhalo.ejected_galaxy_gas.mass_metals;
	y[11] = subhalo.lost_galaxy_gas.mass_metals;

	// Variable to keep track of total stellar mass and metals formed in this SF episode.
	y[12] = 0;
	y[13] = 0;

	// Equations of angular momentum exchange are ignored in the case of starbursts.

	return y;
}

void BasicPhysicalModel::to_galaxy_starburst(const std::vector<double> &y, Subhalo &subhalo, Galaxy &galaxy, double delta_t, bool from_galaxy_merger)
{
	using namespace constants;

	/* Check unrealistic cases*/
	if(y[0] < galaxy.bulge_stars.mass){
		std::ostringstream os;
		os << "Galaxy decreased its stellar mass after burst of star formation.";
		throw invalid_argument(os.str());
	}


	/*In the case of starbursts one should be using the bulge instead of the disk
	 * properties.*/

	// Accumulated burst stellar mass in the corresponding baryon budget depending on triggering mechanism:
	if(from_galaxy_merger){
		galaxy.galaxymergers_burst_stars.mass                 += y[0] -  galaxy.bulge_stars.mass;
		galaxy.galaxymergers_burst_stars.mass_metals          += y[5] -  galaxy.bulge_stars.mass_metals;
		// Calculate average SFR and metallicity of newly formed stars.
		galaxy.sfr_bulge_mergers                              += y[12]/delta_t;
		galaxy.sfr_z_bulge_mergers                            += y[13]/delta_t;
	}
	else{
		galaxy.diskinstabilities_burst_stars.mass             += y[0] -  galaxy.bulge_stars.mass;
		galaxy.diskinstabilities_burst_stars.mass_metals      += y[5] -  galaxy.bulge_stars.mass_metals;
		// Calculate average SFR and metallicity of newly formed stars.
		galaxy.sfr_bulge_diskins                              += y[12]/delta_t;
		galaxy.sfr_z_bulge_diskins                            += y[13]/delta_t;
	}

	// Assign new masses.
	galaxy.bulge_stars.mass 		= y[0];
	galaxy.bulge_gas.mass   		= y[1];
	subhalo.hot_halo_gas.mass               = y[3];
<<<<<<< HEAD
	subhalo.ejected_galaxy_gas.mass 	= y[4];

	// Assign new mass in metals.
	galaxy.bulge_stars.mass_metals 		= y[5];
	galaxy.bulge_gas.mass_metals 		= y[6];
	subhalo.hot_halo_gas.mass_metals        = y[8];
	subhalo.ejected_galaxy_gas.mass_metals 	= y[9];
=======
	subhalo.ejected_galaxy_gas.mass 		= y[4];
	subhalo.lost_galaxy_gas.mass 			= y[5];

	// Assign new mass in metals.
	galaxy.bulge_stars.mass_metals 			= y[6];
	galaxy.bulge_gas.mass_metals 			= y[7];
	subhalo.hot_halo_gas.mass_metals        = y[9];
	subhalo.ejected_galaxy_gas.mass_metals 	= y[10];
	subhalo.lost_galaxy_gas.mass_metals		= y[11];
>>>>>>> e77a1d76

	// Equations of angular momentum exchange are ignored in the case of starbursts.

	/**
	 * Check that metallicities are not negative. If they are, mass in metals is set to zero.
	 */
	if(galaxy.bulge_stars.mass_metals < tolerance){
		galaxy.bulge_stars.mass_metals = 0;
	}
	if(galaxy.bulge_gas.mass_metals < tolerance){
		galaxy.bulge_gas.mass_metals = 0;
	}
	if(subhalo.hot_halo_gas.mass_metals < tolerance){
		subhalo.hot_halo_gas.mass_metals = 0;
	}
	if(subhalo.ejected_galaxy_gas.mass_metals < tolerance){
		subhalo.ejected_galaxy_gas.mass_metals = 0;
	}

	/**
	 * Check that masses are not negative. If they are, mass and metals are set to zero.
	 *
	 */
	if(galaxy.bulge_stars.mass < tolerance){
		galaxy.bulge_stars.restore_baryon();
	}
	if(galaxy.bulge_gas.mass < tolerance){
		galaxy.bulge_gas.restore_baryon();
	}
	if(subhalo.hot_halo_gas.mass < tolerance){
		subhalo.hot_halo_gas.restore_baryon();
	}
	if(subhalo.ejected_galaxy_gas.mass < tolerance){
		subhalo.ejected_galaxy_gas.restore_baryon();
	}

	/* Check unrealistic cases*/
	if(galaxy.bulge_gas.mass < galaxy.bulge_gas.mass_metals || subhalo.hot_halo_gas.mass < subhalo.hot_halo_gas.mass_metals || subhalo.ejected_galaxy_gas.mass < subhalo.ejected_galaxy_gas.mass_metals){
		std::ostringstream os;
		os << "Galaxy has more gas mass in metals that total gas mass.";
		throw invalid_argument(os.str());
	}

}

}  // namespace shark<|MERGE_RESOLUTION|>--- conflicted
+++ resolved
@@ -240,16 +240,6 @@
 	galaxy.disk_gas.mass   			= y[1];
 	subhalo.cold_halo_gas.mass 		= y[2];
 	subhalo.hot_halo_gas.mass               = y[3];
-<<<<<<< HEAD
-	subhalo.ejected_galaxy_gas.mass 	= y[4];
-
-	// Assign new mass in metals.
-	galaxy.disk_stars.mass_metals 		= y[5];
-	galaxy.disk_gas.mass_metals 		= y[6];
-	subhalo.cold_halo_gas.mass_metals 	= y[7];
-	subhalo.hot_halo_gas.mass_metals        = y[8];
-	subhalo.ejected_galaxy_gas.mass_metals 	= y[9];
-=======
 	subhalo.ejected_galaxy_gas.mass 		= y[4];
 	subhalo.lost_galaxy_gas.mass			= y[5];
 
@@ -260,7 +250,6 @@
 	subhalo.hot_halo_gas.mass_metals        = y[9];
 	subhalo.ejected_galaxy_gas.mass_metals 	= y[10];
 	subhalo.lost_galaxy_gas.mass_metals		= y[11];
->>>>>>> e77a1d76
 
 	// Calculate average SFR and metallicity of newly formed stars.
 	galaxy.sfr_disk                         += y[12]/delta_t;
@@ -433,15 +422,6 @@
 	galaxy.bulge_stars.mass 		= y[0];
 	galaxy.bulge_gas.mass   		= y[1];
 	subhalo.hot_halo_gas.mass               = y[3];
-<<<<<<< HEAD
-	subhalo.ejected_galaxy_gas.mass 	= y[4];
-
-	// Assign new mass in metals.
-	galaxy.bulge_stars.mass_metals 		= y[5];
-	galaxy.bulge_gas.mass_metals 		= y[6];
-	subhalo.hot_halo_gas.mass_metals        = y[8];
-	subhalo.ejected_galaxy_gas.mass_metals 	= y[9];
-=======
 	subhalo.ejected_galaxy_gas.mass 		= y[4];
 	subhalo.lost_galaxy_gas.mass 			= y[5];
 
@@ -451,7 +431,6 @@
 	subhalo.hot_halo_gas.mass_metals        = y[9];
 	subhalo.ejected_galaxy_gas.mass_metals 	= y[10];
 	subhalo.lost_galaxy_gas.mass_metals		= y[11];
->>>>>>> e77a1d76
 
 	// Equations of angular momentum exchange are ignored in the case of starbursts.
 
