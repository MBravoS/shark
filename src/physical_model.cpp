//
// ICRAR - International Centre for Radio Astronomy Research
// (c) UWA - The University of Western Australia, 2017
// Copyright by UWA (in the framework of the ICRAR)
//
// This program is free software: you can redistribute it and/or modify
// it under the terms of the GNU General Public License as published by
// the Free Software Foundation, either version 3 of the License, or
// (at your option) any later version.
//
// This program is distributed in the hope that it will be useful,
// but WITHOUT ANY WARRANTY; without even the implied warranty of
// MERCHANTABILITY or FITNESS FOR A PARTICULAR PURPOSE.  See the
// GNU General Public License for more details.
//
// You should have received a copy of the GNU General Public License
// along with this program.  If not, see <https://www.gnu.org/licenses/>.
//

/**
 * @file
 *
 * Physical model classes implementation
 */

#include <cmath>
#include <memory>
#include <vector>

#include "logging.h"
#include "numerical_constants.h"
#include "physical_model.h"

namespace shark {

static
int basic_physicalmodel_evaluator(double t, const double y[], double f[], void *data) {

	/** Functions describing the time derivatives of:
	 * mass exchange:
	 * f[0]: stellar mass of galaxy.
	 * f[1]: cold gas mass of galaxy.
	 * f[2]: cold gas in the halo (the one cooling).
	 * f[3]: hot gas mass.
	 * f[4]: ejected gas mass.
	 * f[5]: lost gas mass (only relevant during QSO outflows).
	 *
	 * metals exchange:
	 * f[6]: metals locked in the stellar mass of galaxies.
	 * f[7]: metals locked in the cold gas mass of galaxies.
	 * f[8]: metals locked in the cold gas mass of the halo.
	 * f[9]: metals locked in the hot halo gas reservoir.
	 * f[10]: metals locked in the ejected gas mass reservoir.
	 * f[11]: metals locked in the lost gas mass reservoir (only relevant for QSO feedback).
	 *
	 * tracking total mass and angular momentum formed.
	 * f[12]: total stellar mass formed (without recycling included).
	 * f[13]: total stellar angular momentum of the galaxy component.
	 *
	 * angular momentum exchange:
	 * f[14]: stellar angular momentum of the galaxy component.
	 * f[15]: gas angular momentum of the galaxy component.
	 * f[16]: angular momentum of the cold halo gas component.
	 * f[17]: angular momentum of the hot gas component.
	 * f[18]: angular momentum of the ejected gas component.
	 */

	auto params = static_cast<BasicPhysicalModel::solver_params *>(data);
	auto &model = static_cast<BasicPhysicalModel &>(params->model);

	double R = model.recycling_parameters.recycle; /*recycling fraction of newly formed stars*/

	double yield = model.recycling_parameters.yield; /*yield of newly formed stars*/

	double mcoolrate = params->mcoolrate; /*cooling rate in units of Msun/Gyr*/

	// Define minimum gas metallicities.
	double zcold = model.gas_cooling_parameters.pre_enrich_z; /*cold gas minimum metallicity*/
	double zhot = model.gas_cooling_parameters.pre_enrich_z; /*hot gas minimum metallicity*/

	// Define angular momentum parameters.
	double jgas = 2.0 * params->vgal * params->rgas / constants::RDISK_HALF_SCALE; /*current sAM of the cold gas*/
	double jrate = 0; /*variable that saves the angular momentum transfer rate from gas to stars*/

	// Define current gas metallicity and angular momentum.
	if(y[1] > 0 && y[7] > 0) {
		zcold = y[7] / y[1];
		jgas  = y[15] / y[1];
	}

	// Define current cooling halo gas metallicity.
	if(y[2] > 0 && y[8] > 0) {
		zhot = y[8] / y[2];
	}

	// Calculate SFR.
	double SFR   = model.star_formation.star_formation_rate(y[1], y[0], params->rgas, params->rstar, zcold, params->redshift, params->burst, params->vgal, jrate, jgas);

	// Initialize mass loading and angular momentum loading parameters related to star formation.
	double beta1 = 0, beta2 = 0;
	double betaj_1 = 0, betaj_2 = 0;

	// Initialize mass loading related to QSO outflows;
	double beta_qso1 = 0, beta_qso2 = 0;

	// Calculate mass and angular momentum loading from stellar feedback process.
	model.stellar_feedback.outflow_rate(SFR, params->vsubh, params->vgal, params->redshift, beta1, beta2, betaj_1, betaj_2); /*mass loading parameter*/

	// Calculate the mass and metal loading from QSO feedback.
	model.agn_feedback.qso_outflow_rate(y[1], params->mBHacc, params->mBH, zcold, params->vgal, SFR, y[0]+y[1], params->rstar, beta_qso1, beta_qso2);

	// Retained fraction.
	double rsub = 1.0-R;

	// Mass transfer equations.
	f[0] = SFR * rsub;
	f[1] = mcoolrate - (rsub + beta1 + beta_qso1) * SFR;
	f[2] = - mcoolrate;
	f[3] = (beta1 + beta_qso1 - (beta2 + beta_qso2)) * SFR;
	f[4] = beta2 * SFR;
	f[5] = beta_qso2 * SFR;

	// Metallicity transfer equations.
	f[6] = rsub * zcold * SFR;
	f[7] = mcoolrate * zhot + SFR * (yield - (rsub + beta1 + beta_qso1) * zcold);
	f[8] = - mcoolrate * zhot;
	f[9] = f[3] * zcold;
	f[10] = beta2 * zcold * SFR;
	f[11] = beta_qso2  * zcold * SFR;

	// Keeps track of total stellar mass formed and the metals locked up in it..
	f[12] = SFR;
	f[13] = zcold * SFR;

	// Solve angular momentum equations.
	f[14] = rsub * jrate;
	f[15] = mcoolrate * params->jcold_halo - (rsub + betaj_1) * jrate;
	f[16] = - mcoolrate * params->jcold_halo;
	f[17] = (betaj_1 - betaj_2) * jrate;
	f[18] = betaj_2 * jrate;

	return 0;
}

BasicPhysicalModel::BasicPhysicalModel(
		double ode_solver_precision,
		GasCooling gas_cooling,
		StellarFeedback stellar_feedback,
		StarFormation star_formation,
		AGNFeedback agn_feedback,
		RecyclingParameters recycling_parameters,
<<<<<<< HEAD
		GasCoolingParameters gas_cooling_parameters,
		AGNFeedbackParameters agn_parameters) :
	PhysicalModel(ode_solver_precision, basic_physicalmodel_evaluator, gas_cooling),
	stellar_feedback(stellar_feedback),
	star_formation(star_formation),
	agn_feedback(agn_feedback),
	recycling_parameters(recycling_parameters),
	gas_cooling_parameters(gas_cooling_parameters),
	agn_parameters(agn_parameters)
=======
		GasCoolingParameters gas_cooling_parameters) :
	PhysicalModel(ode_solver_precision, basic_physicalmodel_evaluator, std::move(gas_cooling)),
	stellar_feedback(stellar_feedback),
	star_formation(std::move(star_formation)),
	recycling_parameters(recycling_parameters),
	gas_cooling_parameters(std::move(gas_cooling_parameters))
>>>>>>> 76078f0a
{
	// no-op
}

void BasicPhysicalModel::from_galaxy(std::vector<double> &y, const Subhalo &subhalo, const Galaxy &galaxy)
{

	/** Variables introduced to solve ODE equations.
	 * y[0]: stellar mass of galaxy.
	 * y[1]: cold gas mass of galaxy.
	 * y[2]: cold gas in the halo (the one cooling).
	 * y[3]: hot gas mass;
	 * y[4]: ejected gas mass;
	 * y[5]: lost gas mass.
	 *
	 * y[6]: metals locked in the stellar mass of galaxies.
	 * y[7]: metals locked in the cold gas mass of galaxies.
	 * y[8]: metals locked in the cold gas mass of the halo.
	 * y[9]: metals locked in the hot halo gas reservoir.
	 * y[10]: metals locked in the ejected gas mass reservoir.
	 * y[11]: metals locked in the lost has mass reservoir.
	 *
	 * y[12]: total stellar mass formed (without recycling included).
	 * y[13]: total stellar mass in metals formed (without recycling included).
	 *
	 * Equations dealing with angular momentum:
	 * y[14]: total stellar angular momentum of the bulge.
	 * y[15]: total gas angular momentum of the bulge.
	 * y[16]: total cold gas angular momentum of the cold halo gas component.
	 * y[17]: total angular momentum of the hot gas component.
	 * y[18]: total angular momentum of the ejected gas component.
	 *
	 */

<<<<<<< HEAD
	std::vector<double> y(19);

=======
>>>>>>> 76078f0a
	// Define mass inputs.
	y[0] = galaxy.disk_stars.mass;
	y[1] = galaxy.disk_gas.mass;
	y[2] = subhalo.cold_halo_gas.mass; //This is the component that has the cooling gas.
	y[3] = subhalo.hot_halo_gas.mass;
	y[4] = subhalo.ejected_galaxy_gas.mass;
	y[5] = subhalo.lost_galaxy_gas.mass;

	// Define mass in metals inputs.
	y[6] = galaxy.disk_stars.mass_metals;
	y[7] = galaxy.disk_gas.mass_metals;
	y[8] = subhalo.cold_halo_gas.mass_metals;
	y[9] = subhalo.hot_halo_gas.mass_metals;
	y[10] = subhalo.ejected_galaxy_gas.mass_metals;
	y[11] = subhalo.lost_galaxy_gas.mass_metals;

	// Variable to keep track of total stellar mass and metals formed in this SF episode.
	y[12] = 0;
	y[13] = 0;

	// Equations of angular momentum exchange. Input total angular momentum.
<<<<<<< HEAD
	y[14] = galaxy.disk_stars.sAM * galaxy.disk_stars.mass;
	y[15] = galaxy.disk_gas.sAM * galaxy.disk_gas.mass;
	y[16] = subhalo.cold_halo_gas.sAM * subhalo.cold_halo_gas.mass;
	y[17] = subhalo.hot_halo_gas.sAM * subhalo.hot_halo_gas.mass;
	y[18] = subhalo.ejected_galaxy_gas.sAM * subhalo.ejected_galaxy_gas.mass;

	return y;
=======
	y[12] = galaxy.disk_stars.sAM * galaxy.disk_stars.mass;
	y[13] = galaxy.disk_gas.sAM * galaxy.disk_gas.mass;
	y[14] = subhalo.cold_halo_gas.sAM * subhalo.cold_halo_gas.mass;
	y[15] = subhalo.hot_halo_gas.sAM * subhalo.hot_halo_gas.mass;
	y[16] = subhalo.ejected_galaxy_gas.sAM * subhalo.ejected_galaxy_gas.mass;
>>>>>>> 76078f0a
}

void BasicPhysicalModel::to_galaxy(const std::vector<double> &y, Subhalo &subhalo, Galaxy &galaxy, double delta_t)
{
	using namespace constants;

	/* Check unrealistic cases*/
	if(y[0] < galaxy.disk_stars.mass){
		std::ostringstream os;
		os << "Galaxy decreased its stellar mass after disk star formation process.";
		throw invalid_argument(os.str());
	}

	// Assign new masses.
	galaxy.disk_stars.mass 			= y[0];
	galaxy.disk_gas.mass   			= y[1];
	subhalo.cold_halo_gas.mass 		= y[2];
	subhalo.hot_halo_gas.mass               = y[3];
	subhalo.ejected_galaxy_gas.mass 		= y[4];
	subhalo.lost_galaxy_gas.mass			= y[5];

	// Assign new mass in metals.
	galaxy.disk_stars.mass_metals 			= y[6];
	galaxy.disk_gas.mass_metals 			= y[7];
	subhalo.cold_halo_gas.mass_metals 		= y[8];
	subhalo.hot_halo_gas.mass_metals        = y[9];
	subhalo.ejected_galaxy_gas.mass_metals 	= y[10];
	subhalo.lost_galaxy_gas.mass_metals		= y[11];

	// Calculate average SFR and metallicity of newly formed stars.
	galaxy.sfr_disk                         += y[12]/delta_t;
	galaxy.sfr_z_disk                       += y[13]/delta_t;

	// Equations of angular momentum exchange. Input total angular momentum.
	// Redefine angular momentum ONLY if the new value is > 0.
	if(y[14] > 0 && y[15] > 0){

		// Assign new specific angular momenta.
		galaxy.disk_stars.sAM          = y[14] / galaxy.disk_stars.mass;
		galaxy.disk_gas.sAM            = y[15] / galaxy.disk_gas.mass;
		subhalo.cold_halo_gas.sAM      = y[16] / subhalo.cold_halo_gas.mass;
		subhalo.hot_halo_gas.sAM       = y[17] / subhalo.hot_halo_gas.mass;
		subhalo.ejected_galaxy_gas.sAM = y[18] / subhalo.ejected_galaxy_gas.mass;

		// Assign new sizes based on new AM.
		galaxy.disk_stars.rscale = galaxy.disk_stars.sAM / galaxy.vmax * constants::EAGLEJconv;
		galaxy.disk_gas.rscale   = galaxy.disk_gas.sAM   / galaxy.vmax * constants::EAGLEJconv;

		// check for unrealistic cases.
		if(galaxy.disk_stars.rscale <= constants::tolerance && galaxy.disk_stars.mass > 0){
			std::ostringstream os;
			os << "Galaxy with extremely small size, rdisk_stars < 1e-10, in physical model";
			throw invalid_argument(os.str());
		}

		if (std::isnan(galaxy.disk_gas.sAM) || std::isnan(galaxy.disk_gas.rscale)) {
			throw invalid_argument("rgas or sAM are NaN, cannot continue at physical model");
		}

	}

	/**
	 * Check that metallicities are not negative. If they are, mass in metals is set to zero.
	 */
	if(galaxy.disk_stars.mass_metals < tolerance){
		galaxy.disk_stars.mass_metals = 0;
	}
	if(galaxy.disk_gas.mass_metals < tolerance){
		galaxy.disk_gas.mass_metals = 0;
	}
	if(subhalo.cold_halo_gas.mass_metals < tolerance){
		subhalo.cold_halo_gas.mass_metals = 0;
	}
	if(subhalo.hot_halo_gas.mass_metals < tolerance){
		subhalo.hot_halo_gas.mass_metals = 0;
	}
	if(subhalo.ejected_galaxy_gas.mass_metals < tolerance){
		subhalo.ejected_galaxy_gas.mass_metals = 0;
	}
	if(subhalo.lost_galaxy_gas.mass_metals < tolerance){
		subhalo.lost_galaxy_gas.mass_metals = 0;
	}

	/**
	 * Check that masses are not negative. If they are, mass and metals are set to zero.
	 *
	 */
	if(galaxy.disk_stars.mass < tolerance){
		galaxy.disk_stars.restore_baryon();
	}
	if(galaxy.disk_gas.mass < tolerance){
		galaxy.disk_gas.restore_baryon();
	}
	if(subhalo.cold_halo_gas.mass < tolerance){
		subhalo.cold_halo_gas.restore_baryon();
	}
	if(subhalo.hot_halo_gas.mass < tolerance){
		subhalo.hot_halo_gas.restore_baryon();
	}
	if(subhalo.ejected_galaxy_gas.mass < tolerance){
		subhalo.ejected_galaxy_gas.restore_baryon();
	}
	if(subhalo.lost_galaxy_gas.mass < tolerance){
		subhalo.lost_galaxy_gas.restore_baryon();
	}

	/* Check unrealistic cases*/
	if(galaxy.disk_gas.mass < galaxy.disk_gas.mass_metals || subhalo.hot_halo_gas.mass < subhalo.hot_halo_gas.mass_metals || subhalo.ejected_galaxy_gas.mass < subhalo.ejected_galaxy_gas.mass_metals){
		std::ostringstream os;
		os << "Galaxy has more gas mass in metals that total gas mass.";
		throw invalid_argument(os.str());
	}
}


void BasicPhysicalModel::from_galaxy_starburst(std::vector<double> &y, const Subhalo &subhalo, const Galaxy &galaxy)
{
	/** Variables introduced to solve ODE equations.
	 * y[0]: stellar mass of galaxy.
	 * y[1]: cold gas mass of galaxy.
	 * y[2]: cold gas in the halo (the one cooling).
	 * y[3]: hot gas mass;
	 * y[4]: ejected gas mass;
	 * y[5]: lost gas mass.
	 *
	 * y[6]: metals locked in the stellar mass of galaxies.
	 * y[7]: metals locked in the cold gas mass of galaxies.
	 * y[8]: metals locked in the cold gas mass of the halo.
	 * y[9]: metals locked in the hot halo gas reservoir.
	 * y[10]: metals locked in the ejected gas mass reservoir.
	 * y[11]: metals locked in the lost has mass reservoir.
	 *
	 * y[12]: total stellar mass formed (without recycling included).
	 * y[13]: total stellar mass in metals formed (without recycling included).
	 *
	 * Equations dealing with angular momentum:
	 * y[14]: total stellar angular momentum of the bulge.
	 * y[15]: total gas angular momentum of the bulge.
	 * y[16]: total cold gas angular momentum of the cold halo gas component.
	 * y[17]: total angular momentum of the hot gas component.
	 * y[18]: total angular momentum of the ejected gas component.
	 *
	 */

<<<<<<< HEAD
	std::vector<double> y(19);

=======
>>>>>>> 76078f0a
	// Define mass inputs.
	y[0] = galaxy.bulge_stars.mass;
	y[1] = galaxy.bulge_gas.mass;
	y[2] = 0; //there is no gas cooling.
	y[3] = subhalo.hot_halo_gas.mass;
	y[4] = subhalo.ejected_galaxy_gas.mass;
	y[5] = subhalo.lost_galaxy_gas.mass;

	// Define mass in metals inputs.
	y[6] = galaxy.bulge_stars.mass_metals;
	y[7] = galaxy.bulge_gas.mass_metals;
	y[8] = 0; //there is no gas cooling.
	y[9] = subhalo.hot_halo_gas.mass_metals;
	y[10] = subhalo.ejected_galaxy_gas.mass_metals;
	y[11] = subhalo.lost_galaxy_gas.mass_metals;

	// Variable to keep track of total stellar mass and metals formed in this SF episode.
	y[12] = 0;
	y[13] = 0;

	// Equations of angular momentum exchange are ignored in the case of starbursts.
}

void BasicPhysicalModel::to_galaxy_starburst(const std::vector<double> &y, Subhalo &subhalo, Galaxy &galaxy, double delta_t, bool from_galaxy_merger)
{
	using namespace constants;

	/* Check unrealistic cases*/
	if(y[0] < galaxy.bulge_stars.mass){
		std::ostringstream os;
		os << "Galaxy decreased its stellar mass after burst of star formation.";
		throw invalid_argument(os.str());
	}


	/*In the case of starbursts one should be using the bulge instead of the disk
	 * properties.*/

	// Accumulated burst stellar mass in the corresponding baryon budget depending on triggering mechanism:
	if(from_galaxy_merger){
		galaxy.galaxymergers_burst_stars.mass                 += y[0] -  galaxy.bulge_stars.mass;
		galaxy.galaxymergers_burst_stars.mass_metals          += y[6] -  galaxy.bulge_stars.mass_metals;
		// Calculate average SFR and metallicity of newly formed stars.
		galaxy.sfr_bulge_mergers                              += y[12]/delta_t;
		galaxy.sfr_z_bulge_mergers                            += y[13]/delta_t;
	}
	else{
		galaxy.diskinstabilities_burst_stars.mass             += y[0] -  galaxy.bulge_stars.mass;
		galaxy.diskinstabilities_burst_stars.mass_metals      += y[6] -  galaxy.bulge_stars.mass_metals;
		// Calculate average SFR and metallicity of newly formed stars.
		galaxy.sfr_bulge_diskins                              += y[12]/delta_t;
		galaxy.sfr_z_bulge_diskins                            += y[13]/delta_t;
	}

	// Assign new masses.
	galaxy.bulge_stars.mass 		= y[0];
	galaxy.bulge_gas.mass   		= y[1];
	subhalo.hot_halo_gas.mass               = y[3];
	subhalo.ejected_galaxy_gas.mass 		= y[4];
	subhalo.lost_galaxy_gas.mass 			= y[5];

	// Assign new mass in metals.
	galaxy.bulge_stars.mass_metals 			= y[6];
	galaxy.bulge_gas.mass_metals 			= y[7];
	subhalo.hot_halo_gas.mass_metals        = y[9];
	subhalo.ejected_galaxy_gas.mass_metals 	= y[10];
	subhalo.lost_galaxy_gas.mass_metals		= y[11];

	// Equations of angular momentum exchange are ignored in the case of starbursts.

	/**
	 * Check that metallicities are not negative. If they are, mass in metals is set to zero.
	 */
	if(galaxy.bulge_stars.mass_metals < tolerance){
		galaxy.bulge_stars.mass_metals = 0;
	}
	if(galaxy.bulge_gas.mass_metals < tolerance){
		galaxy.bulge_gas.mass_metals = 0;
	}
	if(subhalo.hot_halo_gas.mass_metals < tolerance){
		subhalo.hot_halo_gas.mass_metals = 0;
	}
	if(subhalo.ejected_galaxy_gas.mass_metals < tolerance){
		subhalo.ejected_galaxy_gas.mass_metals = 0;
	}
	if(subhalo.lost_galaxy_gas.mass_metals < tolerance){
		subhalo.lost_galaxy_gas.mass_metals = 0;
	}

	/**
	 * Check that masses are not negative. If they are, mass and metals are set to zero.
	 *
	 */
	if(galaxy.bulge_stars.mass < tolerance){
		galaxy.bulge_stars.restore_baryon();
	}
	if(galaxy.bulge_gas.mass < tolerance){
		galaxy.bulge_gas.restore_baryon();
	}
	if(subhalo.hot_halo_gas.mass < tolerance){
		subhalo.hot_halo_gas.restore_baryon();
	}
	if(subhalo.ejected_galaxy_gas.mass < tolerance){
		subhalo.ejected_galaxy_gas.restore_baryon();
	}
	if(subhalo.lost_galaxy_gas.mass < tolerance){
		subhalo.lost_galaxy_gas.restore_baryon();
	}

	/* Check unrealistic cases*/
	if(galaxy.bulge_gas.mass < galaxy.bulge_gas.mass_metals || subhalo.hot_halo_gas.mass < subhalo.hot_halo_gas.mass_metals || subhalo.ejected_galaxy_gas.mass < subhalo.ejected_galaxy_gas.mass_metals){
		std::ostringstream os;
		os << "Galaxy has more gas mass in metals that total gas mass.";
		throw invalid_argument(os.str());
	}

}

}  // namespace shark<|MERGE_RESOLUTION|>--- conflicted
+++ resolved
@@ -149,24 +149,15 @@
 		StarFormation star_formation,
 		AGNFeedback agn_feedback,
 		RecyclingParameters recycling_parameters,
-<<<<<<< HEAD
 		GasCoolingParameters gas_cooling_parameters,
 		AGNFeedbackParameters agn_parameters) :
-	PhysicalModel(ode_solver_precision, basic_physicalmodel_evaluator, gas_cooling),
-	stellar_feedback(stellar_feedback),
-	star_formation(star_formation),
-	agn_feedback(agn_feedback),
-	recycling_parameters(recycling_parameters),
-	gas_cooling_parameters(gas_cooling_parameters),
-	agn_parameters(agn_parameters)
-=======
-		GasCoolingParameters gas_cooling_parameters) :
 	PhysicalModel(ode_solver_precision, basic_physicalmodel_evaluator, std::move(gas_cooling)),
 	stellar_feedback(stellar_feedback),
 	star_formation(std::move(star_formation)),
+	agn_feedback(std::move(agn_feedback)),
 	recycling_parameters(recycling_parameters),
-	gas_cooling_parameters(std::move(gas_cooling_parameters))
->>>>>>> 76078f0a
+	gas_cooling_parameters(std::move(gas_cooling_parameters)),
+	agn_parameters(agn_parameters)
 {
 	// no-op
 }
@@ -201,11 +192,6 @@
 	 *
 	 */
 
-<<<<<<< HEAD
-	std::vector<double> y(19);
-
-=======
->>>>>>> 76078f0a
 	// Define mass inputs.
 	y[0] = galaxy.disk_stars.mass;
 	y[1] = galaxy.disk_gas.mass;
@@ -227,21 +213,11 @@
 	y[13] = 0;
 
 	// Equations of angular momentum exchange. Input total angular momentum.
-<<<<<<< HEAD
 	y[14] = galaxy.disk_stars.sAM * galaxy.disk_stars.mass;
 	y[15] = galaxy.disk_gas.sAM * galaxy.disk_gas.mass;
 	y[16] = subhalo.cold_halo_gas.sAM * subhalo.cold_halo_gas.mass;
 	y[17] = subhalo.hot_halo_gas.sAM * subhalo.hot_halo_gas.mass;
 	y[18] = subhalo.ejected_galaxy_gas.sAM * subhalo.ejected_galaxy_gas.mass;
-
-	return y;
-=======
-	y[12] = galaxy.disk_stars.sAM * galaxy.disk_stars.mass;
-	y[13] = galaxy.disk_gas.sAM * galaxy.disk_gas.mass;
-	y[14] = subhalo.cold_halo_gas.sAM * subhalo.cold_halo_gas.mass;
-	y[15] = subhalo.hot_halo_gas.sAM * subhalo.hot_halo_gas.mass;
-	y[16] = subhalo.ejected_galaxy_gas.sAM * subhalo.ejected_galaxy_gas.mass;
->>>>>>> 76078f0a
 }
 
 void BasicPhysicalModel::to_galaxy(const std::vector<double> &y, Subhalo &subhalo, Galaxy &galaxy, double delta_t)
@@ -386,11 +362,6 @@
 	 *
 	 */
 
-<<<<<<< HEAD
-	std::vector<double> y(19);
-
-=======
->>>>>>> 76078f0a
 	// Define mass inputs.
 	y[0] = galaxy.bulge_stars.mass;
 	y[1] = galaxy.bulge_gas.mass;
