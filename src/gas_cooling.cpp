--- conflicted
+++ resolved
@@ -356,21 +356,10 @@
 	//Assume hot halo has the same specific angular momentum of DM halo.
 	// NOTE: change depending it is satellite or central
 	// NOTE: change using spin
-<<<<<<< HEAD
 	subhalo.hot_halo_gas.sAM = subhalo.L.norm() / subhalo.Mvir;
 
-	if(subhalo.subhalo_type == Subhalo::SATELLITE && subhalo.Mvir_infall != 0){
+	if(subhalo.subhalo_type == Subhalo::SATELLITE && !subhalo.ascendants.empty()){
 		subhalo.hot_halo_gas.sAM = subhalo.L_infall.norm() / subhalo.Mvir_infall;
-=======
-	if(subhalo.subhalo_type == Subhalo::CENTRAL){
-	         subhalo.hot_halo_gas.sAM = subhalo.L.norm() / subhalo.host_halo->Mvir;
-	}
-	else if(subhalo.subhalo_type == Subhalo::SATELLITE && !subhalo.ascendants.empty()){
-	         subhalo.hot_halo_gas.sAM = subhalo.L_infall.norm() / subhalo.Mvir_infall;
-	}
-	else{
-	         subhalo.hot_halo_gas.sAM = subhalo.L.norm() / subhalo.Mvir;
->>>>>>> f2a56c23
 	}
 	
 
@@ -392,14 +381,8 @@
 	double fhot = mhot / subhalo.Mvir;
 
 	// If subhalo is a satellite, then use the virial velocity the subhalo had at infall.
-<<<<<<< HEAD
-	if(subhalo.subhalo_type == Subhalo::SATELLITE && subhalo.Vvir_infall != 0){
+	if(subhalo.subhalo_type == Subhalo::SATELLITE && !subhalo.ascendants.empty()){
 		vvir = subhalo.Vvir_infall;
-=======
-	if(subhalo.subhalo_type == Subhalo::SATELLITE && !subhalo.ascendants.empty()){
-	        vvir = subhalo.Vvir_infall;
-		fhot = mhot / subhalo.Mvir_infall;
->>>>>>> f2a56c23
 	}
 
 	double zhot = 0;
