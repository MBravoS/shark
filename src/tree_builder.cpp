--- conflicted
+++ resolved
@@ -163,22 +163,13 @@
 	LOG(info) << "Defining central subhalos";
 	define_central_subhalos(trees, sim_params, dark_matter_params, darkmatterhalos);
 
-<<<<<<< HEAD
 	/*if(dark_matter_params.apply_fix_to_mass_swapping_events){
 		// Function to redefine central subhalo properties from host halo
 		LOG(info) << "Defining velocity, concentration and lambda of central subhalos";
 		define_properties_central_subhalos(trees, sim_params, dark_matter_params, darkmatterhalos);
 	}*/
 
-	// Define accretion rate from DM in case we want this.
-=======
-	// NOTE: new function to redefine central subhalo properties from host halo
-	// or satellite subhalo properties at infall
-	LOG(info) << "Defining velocity, concentration and lambda of subhalos";
-	define_properties_halos(trees, sim_params, darkmatterhalos);
-	
  	// Define accretion rate from DM in case we want this.
->>>>>>> f2a56c23
 	LOG(info) << "Defining accretion rate using cosmology";
 	define_accretion_rate_from_dm(trees, sim_params, gas_cooling_params, *cosmology, AllBaryons);
 
@@ -186,11 +177,11 @@
 	LOG(info) << "Defining ages of halos and subhalos";
 	define_ages_halos(trees, sim_params, darkmatterhalos);
 
-	/*if(dark_matter_params.apply_fix_to_mass_swapping_events){
+	if(dark_matter_params.apply_fix_to_mass_swapping_events){
 		// Function to redefine satellite subhalo properties with properties at infall
 		LOG(info) << "Defining velocity, concentration and lambda of satellite subhalos";
 		define_properties_satellite_subhalos(trees, sim_params, darkmatterhalos);
-	}*/
+	}
 
 	return trees;
 }
@@ -219,12 +210,10 @@
 SubhaloPtr TreeBuilder::define_central_subhalo(HaloPtr &halo, SubhaloPtr &subhalo, SimulationParameters &sim_params,
 		DarkMatterHaloParameters &dark_matter_params, const DarkMatterHalosPtr &darkmatterhalos)
 {
-//	// point central subhalo to this subhalo.
+	// point central subhalo to this subhalo.
 	halo->central_subhalo = subhalo;
-<<<<<<< HEAD
 	halo->position = subhalo->position;
 	halo->velocity = subhalo->velocity;
-
 
 	// calculate subhalo properties based on halo mass if number of particles is too small or in the case of applying the fix to mass swapping events:
 	if(dark_matter_params.apply_fix_to_mass_swapping_events){
@@ -249,20 +238,6 @@
 	if(halo->Vvir < subhalo->Vvir){
 		halo->Vvir = subhalo->Vvir;
 	}
-=======
-//	halo->position = subhalo->position;
-//	halo->velocity = subhalo->velocity;
-//
-//	halo->concentration = subhalo->concentration;
-//	halo->lambda = subhalo->lambda;
-//
-//	/** If virial velocity of halo (which is calculated from the total mass
-//	and redshift) is smaller than the virial velocity of the central subhalo, which is
-//	directly calculated in VELOCIraptor, then adopt the VELOCIraptor one.**/
-//	if(halo->Vvir < subhalo->Vvir){
-//		halo->Vvir = subhalo->Vvir;
-//	}
->>>>>>> f2a56c23
 
 	//remove subhalo from satellite list.
 	remove_satellite(halo, subhalo);
@@ -275,11 +250,7 @@
 }
 
 void TreeBuilder::define_central_subhalos(const std::vector<MergerTreePtr> &trees, SimulationParameters &sim_params, DarkMatterHaloParameters &dark_matter_params,
-<<<<<<< HEAD
-		const DarkMatterHalosPtr &darkmatterhalos){
-=======
 					  const DarkMatterHalosPtr &darkmatterhalos){
->>>>>>> f2a56c23
 
 	//This function loops over merger trees and halos to define central galaxies in a self-consistent way. The loop starts at z=0.
 
@@ -624,32 +595,14 @@
 							double mvir = subhalo->Mvir;
 							double z = sim_params.redshifts[subhalo->snapshot];
 
-<<<<<<< HEAD
-							// in the case of satellite subhalos with a well defined infall mass, we use the virial mass of its host at the time of infall, and the time of infall
-							// to define other properties.
-							if(subhalo->Mvir_infall > 0){
-								mvir = subhalo->Mvir_infall;
-								z = subhalo->infall_t;
-							}
+//							// in the case of satellite subhalos with a well defined infall mass, we use the virial mass of its host at the time of infall, and the time of infall
+//							// to define other properties.
+//							if(subhalo->Mvir_infall > 0){
+//								mvir = subhalo->Mvir_infall;
+//								z = subhalo->infall_t;
+//							}
 
 							double npart = mvir/sim_params.particle_mass;
-=======
- 					        double z = sim_params.redshifts[subhalo->snapshot];
-						double npart = subhalo->Mvir/sim_params.particle_mass;
-						double mvir = 0;
-
-						// Define subhalo properites: host halo information for centrals
-						// and current information for satellites
-						// Calculate different properties: concentration, Vvir and lambda
-						if(subhalo->subhalo_type == Subhalo::CENTRAL){
-						        mvir = halo->Mvir;
-						}
-						else{
-						        mvir = subhalo->Mvir;
-						}
-						
-						subhalo->concentration = darkmatterhalos->nfw_concentration(mvir, z);
->>>>>>> f2a56c23
 
 							subhalo->concentration = darkmatterhalos->nfw_concentration(mvir, z);
 
@@ -659,22 +612,9 @@
 
 							subhalo->lambda = darkmatterhalos->halo_lambda(*subhalo, mvir, z, npart);
 							subhalo->Vvir = darkmatterhalos->halo_virial_velocity(mvir, z);
+
+
 						}
-					}
-
-					// Define host halo properties
-					// point central subhalo to this subhalo.
-					halo->position = halo->central_subhalo->position;
-					halo->velocity = halo->central_subhalo->velocity;
-					
-					halo->concentration = halo->central_subhalo->concentration;
-					halo->lambda = halo->central_subhalo->lambda;
-					
-					/** If virial velocity of halo (which is calculated from the total mass
-					    and redshift) is smaller than the virial velocity of the central subhalo, which is
-					    directly calculated in VELOCIraptor, then adopt the VELOCIraptor one.**/
-					if(halo->Vvir < halo->central_subhalo->Vvir){
-					        halo->Vvir = halo->central_subhalo->Vvir;
 					}
 
 				}
