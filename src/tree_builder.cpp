//
// ICRAR - International Centre for Radio Astronomy Research
// (c) UWA - The University of Western Australia, 2018
// Copyright by UWA (in the framework of the ICRAR)
//
// This program is free software: you can redistribute it and/or modify
// it under the terms of the GNU General Public License as published by
// the Free Software Foundation, either version 3 of the License, or
// (at your option) any later version.
//
// This program is distributed in the hope that it will be useful,
// but WITHOUT ANY WARRANTY; without even the implied warranty of
// MERCHANTABILITY or FITNESS FOR A PARTICULAR PURPOSE.  See the
// GNU General Public License for more details.
//
// You should have received a copy of the GNU General Public License
// along with this program.  If not, see <https://www.gnu.org/licenses/>.
//

/**
 * @file
 */

#include <algorithm>
#include <iomanip>
#include <iterator>
#include <memory>
#include <numeric>
#include <vector>

#include "components/algorithms.h"
#include "cosmology.h"
#include "dark_matter_halos.h"
#include "exceptions.h"
#include "halo.h"
#include "logging.h"
#include "merger_tree.h"
#include "omp_utils.h"
#include "ranges.h"
#include "subhalo.h"
#include "timer.h"
#include "total_baryon.h"
#include "tree_builder.h"


namespace shark {

TreeBuilder::TreeBuilder(ExecutionParameters exec_params, unsigned int threads) :
	exec_params(std::move(exec_params)), threads(threads)
{
	// no-op
}

TreeBuilder::~TreeBuilder() = default;

ExecutionParameters &TreeBuilder::get_exec_params()
{
	return exec_params;
}

void TreeBuilder::ensure_trees_are_self_contained(const std::vector<MergerTreePtr> &trees) const
{
	omp_static_for(trees, threads, [&](const MergerTreePtr &tree, unsigned int thread_idx) {
		for (auto &halo: tree->halos) {
			if (halo->merger_tree != tree) {
				std::ostringstream os;
				os << halo << " is not actually part of " << tree;
				throw invalid_data(os.str());
			}
		}
	});
}

void TreeBuilder::ignore_late_massive_halos(std::vector<MergerTreePtr> &trees, SimulationParameters sim_params, ExecutionParameters exec_params) 
{
	omp_static_for(trees, threads, [&](MergerTreePtr &tree, unsigned int thread_idx) {
		for (auto &root: tree->roots()) {
			if(root->Mvir > exec_params.ignore_npart_threshold * sim_params.particle_mass && sim_params.redshifts[root->snapshot] < exec_params.ignore_below_z){
				root->ignore_gal_formation = true;
			}
		}
	});

}


std::vector<MergerTreePtr> TreeBuilder::build_trees(std::vector<HaloPtr> &halos,
		SimulationParameters sim_params,
		GasCoolingParameters gas_cooling_params,
		DarkMatterHaloParameters dark_matter_params,
		const DarkMatterHalosPtr &darkmatterhalos,
		const CosmologyPtr &cosmology,
		TotalBaryon &AllBaryons)
{

	auto last_snapshot_to_consider = exec_params.last_output_snapshot();

	// Find roots and create Trees for each of them
	std::vector<MergerTreePtr> trees;
	MergerTree::id_t tree_counter = 0;
	for(const auto &halo: halos) {
		if (halo->snapshot == last_snapshot_to_consider) {
			auto tree = std::make_shared<MergerTree>(tree_counter++);
			if (LOG_ENABLED(debug)) {
				LOG(debug) << "Creating MergerTree at " << halo;
			}
			halo->merger_tree = tree;
			halo->merger_tree->add_halo(halo);
			trees.emplace_back(std::move(tree));
		}
	}

	// No halos found at desired snapshot, end now
	if (trees.empty()) {

		std::ostringstream os;
		os << "No Halo definitions found at snapshot " << last_snapshot_to_consider;
		os << ", cannot proceed any further with merger trees creation. " << std::endl;

		os << "Halos found at these snapshots: ";
		std::set<int> snapshots_found;
		for (const auto &halo: halos) {
			snapshots_found.insert(halo->snapshot);
		}
		std::copy(snapshots_found.begin(), snapshots_found.end(), std::ostream_iterator<int>(os, " "));
		os << std::endl;

		os << "Considering these snapshots during this run: ";
		auto &output_snaps = exec_params.output_snapshots;
		std::copy(output_snaps.begin(), output_snaps.end(), std::ostream_iterator<int>(os, " "));

		throw invalid_data(os.str());
	}

	loop_through_halos(halos);
	{
		Timer t;
		omp_static_for(trees, threads, [](MergerTreePtr &tree, unsigned int thread_idx) {
			tree->consolidate();
		});
		LOG(info) << "Took " << t << " to consolidate all trees";
	}

	// Ignore massive halos that pop in for the first time at low redshift. 
	// These generally are flaws of the merger tree builder.
	if(exec_params.ignore_late_massive_halos){
		ignore_late_massive_halos(trees, sim_params, exec_params);
	}

	// Make sure merger trees are fully self-contained
	ensure_trees_are_self_contained(trees);

	if(exec_params.ensure_mass_growth){
		// Ensure halos only grow in mass.
		LOG(info) << "Making sure halos only grow in mass";
		ensure_halo_mass_growth(trees, sim_params);
	}

	// Redefine angular momentum in the case of interpolated halos.
	// spin_interpolated_halos(trees, sim_params);

	// Define central subhalos
	LOG(info) << "Defining central subhalos";
	define_central_subhalos(trees, sim_params, dark_matter_params, darkmatterhalos);

	/*if(dark_matter_params.apply_fix_to_mass_swapping_events){
		// Function to redefine central subhalo properties from host halo
		LOG(info) << "Defining velocity, concentration and lambda of central subhalos";
		define_properties_central_subhalos(trees, sim_params, dark_matter_params, darkmatterhalos);
	}*/

 	// Define accretion rate from DM in case we want this.
	LOG(info) << "Defining accretion rate using cosmology";
	define_accretion_rate_from_dm(trees, sim_params, gas_cooling_params, *cosmology, AllBaryons);

	// Define halo and subhalos ages and other relevant properties
	LOG(info) << "Defining ages of halos and subhalos";
	define_ages_halos(trees, sim_params, darkmatterhalos);

	/*if(dark_matter_params.apply_fix_to_mass_swapping_events){
		// Function to redefine satellite subhalo properties with properties at infall
		LOG(info) << "Defining velocity, concentration and lambda of satellite subhalos";
		define_properties_satellite_subhalos(trees, sim_params, darkmatterhalos);
	}*/

	return trees;
}

void TreeBuilder::link(const SubhaloPtr &parent_shalo, const SubhaloPtr &desc_subhalo,
		const HaloPtr &parent_halo, const HaloPtr &desc_halo) {

	// Establish ascendant and descendant links at subhalo level
	// Fail if subhalo has more than one descendant
	if (LOG_ENABLED(trace)) {
		LOG(trace) << "Connecting " << parent_shalo << " as a parent of " << desc_subhalo;
	}
	desc_subhalo->ascendants.push_back(parent_shalo);

	if (parent_shalo->descendant) {
		std::ostringstream os;
		os << parent_shalo << " already has a descendant " << parent_shalo->descendant;
		os << " but " << desc_subhalo << " is claiming to be its descendant as well";
		throw invalid_data(os.str());
	}
	parent_shalo->descendant = desc_subhalo;

	add_parent(desc_halo, parent_halo);
}

SubhaloPtr TreeBuilder::define_central_subhalo(HaloPtr &halo, SubhaloPtr &subhalo, SimulationParameters &sim_params,
		DarkMatterHaloParameters &dark_matter_params, const DarkMatterHalosPtr &darkmatterhalos)
{
	// point central subhalo to this subhalo.
	halo->central_subhalo = subhalo;
	halo->position = subhalo->position;
	halo->velocity = subhalo->velocity;

<<<<<<< HEAD
=======
	double mvir = subhalo->Mvir;

>>>>>>> ff263cb2
	// calculate subhalo properties based on halo mass if number of particles is too small or in the case of applying the fix to mass swapping events:
	if(dark_matter_params.apply_fix_to_mass_swapping_events){
		mvir = halo->Mvir;
	}

	double z= sim_params.redshifts[subhalo->snapshot];
	double npart = mvir/sim_params.particle_mass;

	subhalo->concentration = darkmatterhalos->nfw_concentration(mvir, z);

	if (subhalo->concentration < 1) {
		throw invalid_argument("concentration is <1, cannot continue. Please check input catalogue");
	}
	subhalo->lambda = darkmatterhalos->halo_lambda(*subhalo, mvir, z, npart);
	subhalo->Vvir = darkmatterhalos->halo_virial_velocity(mvir, z);

	halo->concentration = subhalo->concentration;
	halo->lambda = subhalo->lambda;

	/** If virial velocity of halo (which is calculated from the total mass
	and redshift) is smaller than the virial velocity of the central subhalo, which is
	directly calculated in VELOCIraptor, then adopt the VELOCIraptor one.**/
	if(halo->Vvir < subhalo->Vvir){
		halo->Vvir = subhalo->Vvir;
	}

	//remove subhalo from satellite list.
	remove_satellite(halo, subhalo);

	
	//define subhalo as central.
	subhalo->subhalo_type = Subhalo::CENTRAL;

	return subhalo;
}

void TreeBuilder::define_central_subhalos(const std::vector<MergerTreePtr> &trees, SimulationParameters &sim_params, DarkMatterHaloParameters &dark_matter_params,
					  const DarkMatterHalosPtr &darkmatterhalos){

	//This function loops over merger trees and halos to define central galaxies in a self-consistent way. The loop starts at z=0.

	//Loop over trees.
	omp_static_for(trees, threads, [&](const MergerTreePtr &tree, unsigned int thread_idx) {
		for (int snapshot=sim_params.max_snapshot; snapshot >= sim_params.min_snapshot; snapshot--) {

			for (auto &halo: tree->halos_at(snapshot)) {

				// First check if halo has a central subhalo, if yes, then continue with loop.
				if (halo->central_subhalo) {
					continue;
				}

				auto central_subhalo = halo->all_subhalos()[0];
				auto subhalo = define_central_subhalo(halo, central_subhalo, sim_params, dark_matter_params, darkmatterhalos);

				// save value of lambda to make sure that all main progenitors of this subhalo have the same lambda value. This is done for consistency 
				// throughout time.
				// NOTE: these are central subhalos, so use the host halo information
				auto z = sim_params.redshifts[subhalo->snapshot];
				auto npart = subhalo->Mvir/sim_params.particle_mass;
				auto lambda = darkmatterhalos->halo_lambda(*subhalo, halo->Mvir, z, npart);;

				// Now walk backwards through the main progenitor branch until subhalo has no more progenitors. This is done only in the case the ascendant
				// halo does not have a central already.

				// Loop going backwards through history:
				//  * Find the main progenitor of this subhalo and its host Halo.
				//  * Define that main progenitor as the central subhalo for the Halo (if none defined).
				//  * Define last_snapshot_identified for non-central ascendants.
				//  * Repeat
				auto ascendants = subhalo->ascendants;

				while (!ascendants.empty()) {

					// Check that there is a main progenitor first
					// If none is formally defined, we declare the most massive
					// ascendant to be the main progenitor
					auto main_prog = subhalo->main();
					if (!main_prog) {
						auto it = std::max_element(ascendants.begin(), ascendants.end(), [](const SubhaloPtr &s1, const SubhaloPtr &s2) {
							return s1->Mvir < s2->Mvir;
						});
						main_prog = *it;
						main_prog->main_progenitor = true;
						LOG(warning) << "No main progenitor defined for " << subhalo << ", defined "
									 << main_prog << " based on its Mvir";
					}

					auto ascendant_halo = main_prog->host_halo;

					// If a central subhalo has been defined, then its whole branch
					// has been processed, so there's no point on continuing.
					if (ascendant_halo->central_subhalo) {
						break;
					}

					// Redefine lambda of main progenitor to have the same one as its descendant, only if this halo is not reliable.
					if (!dark_matter_params.use_converged_lambda_catalog || (dark_matter_params.use_converged_lambda_catalog && main_prog->Mvir/sim_params.particle_mass < dark_matter_params.min_part_convergence)) {
						main_prog->lambda = lambda;

					}
					subhalo = define_central_subhalo(ascendant_halo, main_prog, sim_params, dark_matter_params, darkmatterhalos);

					// Define property last_identified_snapshot for all the ascendants that are not the main progenitor of the subhalo.
					for (auto &sub: ascendants) {
						if(!sub->main_progenitor){
							sub->last_snapshot_identified = sub->snapshot;
						}
					}
					// Now move to the ascendants of the main progenitor subhalo and repeat process.
					ascendants = subhalo->ascendants;

				}

			}

		}
	});

	// Make sure each halo has only one central subhalo and that the rest are satellites.
	omp_static_for(trees, threads, [&](const MergerTreePtr &tree, unsigned int thread_idx) {
		for (int snapshot=sim_params.min_snapshot; snapshot >= sim_params.max_snapshot; snapshot++) {

			for (auto &halo: tree->halos_at(snapshot)) {
				int i = 0;
				for (auto &subhalo: halo->all_subhalos()) {
					if(subhalo->subhalo_type == Subhalo::CENTRAL){
						i++;
						if (i > 1) {
							std::ostringstream os;
							os << "Halo " << halo << " has more than 1 central subhalo at snapshot " << snapshot;
							throw invalid_argument(os.str());
						}
					}
				}
				if (i == 0) {
					std::ostringstream os;
					os << "Halo " << halo << " has no central subhalo at snapshot " << snapshot;
					throw invalid_argument(os.str());
				}
			}
		}
	});
}

void TreeBuilder::ensure_halo_mass_growth(const std::vector<MergerTreePtr> &trees, SimulationParameters &sim_params){

	//This function loops over merger trees and halos to make sure that descendant halos are at least as massive as their progenitors.
	omp_static_for(trees, threads, [&](const MergerTreePtr &tree, unsigned int thread_idx) {
		/*for(int snapshot=sim_params.min_snapshot; snapshot < sim_params.max_snapshot; snapshot++) {

			for(auto &halo: tree->halos_at(snapshot)){
				// Check if current mass of halo is larger than descendant. If so, redefine descendant Mvir to that of the progenitor.
				if(halo->Mvir > halo->descendant->Mvir){
					halo->descendant->Mvir = halo->Mvir;
				}
			}
		}*/
		for(int snapshot=sim_params.max_snapshot; snapshot > sim_params.min_snapshot; snapshot--) {

			for(auto &halo: tree->halos_at(snapshot)){
				// Check if current mass of halo is smaller than the total of its ascendants. If so, redefine Mvir to that total.
				if(halo->Mvir < halo->total_mass_ascendants()){
					halo->Mvir = halo->total_mass_ascendants();
				}
			}
		}
	});
}

void TreeBuilder::spin_interpolated_halos(const std::vector<MergerTreePtr> &trees, SimulationParameters &sim_params){

	// This function loops over merger trees and halos and subhalos to make sure that interpolated halos have the right angular momentum and concentration information.
	// This has to be done starting from the first snapshot forward so that the angular momentum and concentration are propagated correctly if subhalo is interpolated over many snapshots.

	//Loop over trees.
	omp_static_for(trees, threads, [&](const MergerTreePtr &tree, unsigned int thread_idx) {
		for (int snapshot=sim_params.max_snapshot; snapshot >=sim_params.min_snapshot; snapshot--) {

			for (auto &halo: tree->halos_at(snapshot)) {

				for (auto &subhalo: halo->all_subhalos()) {
					//Check if subhalo is there because of interpolation. If so, redefine its angular momentum and concentration to that of its progenitor.
					if (subhalo->IsInterpolated) {
						auto main_progenitor = subhalo->main();
						subhalo->L = main_progenitor->L;
						subhalo->concentration = main_progenitor->concentration;
						subhalo->host_halo->concentration = main_progenitor->concentration;

						if (subhalo->concentration <= 0) {
							std::ostringstream os;
							os << "subhalo " << subhalo << " has concentration =0";
							throw invalid_argument(os.str());
						}
					}
				}
			}
		}
	});
}


void TreeBuilder::define_accretion_rate_from_dm(const std::vector<MergerTreePtr> &trees,
		SimulationParameters &sim_params,
		GasCoolingParameters &gas_cooling_params,
		Cosmology &cosmology,
		TotalBaryon &AllBaryons){


	//Loop over trees.
	auto universal_baryon_fraction = cosmology.universal_baryon_fraction();
	for(auto &tree: trees) {
		for(int snapshot=sim_params.max_snapshot; snapshot >= sim_params.min_snapshot; snapshot--) {
				for(auto &halo: tree->halos_at(snapshot)){

					auto Mvir_asc = halo->total_mass_ascendants();

					// Define accreted baryonic mass.
					halo->central_subhalo->accreted_mass = (halo->Mvir - Mvir_asc) * universal_baryon_fraction;

					// Avoid negative numbers
					if(halo->central_subhalo->accreted_mass < 0){
						halo->central_subhalo->accreted_mass = 0;
					}
				}
		}
	}

	// Now accummulate baryons staring from the highest redshift.
	double total_baryon_accreted = 0;

	for(int snapshot=sim_params.min_snapshot; snapshot <= sim_params.max_snapshot; snapshot++) {
		for(auto &tree: trees) {
				for(auto &halo: tree->halos_at(snapshot)){
					total_baryon_accreted += halo->central_subhalo->accreted_mass;
				}
		}
		// Keep track of the integral of the baryons mass accreted.
		AllBaryons.baryon_total_created[snapshot] = total_baryon_accreted;
	}

}

void TreeBuilder::define_ages_halos(const std::vector<MergerTreePtr> &trees,
		SimulationParameters &sim_params,
		const DarkMatterHalosPtr &darkmatterhalos){


	//Loop over trees.
	for(auto &tree: trees) {
		for(int snapshot=sim_params.max_snapshot; snapshot >= sim_params.min_snapshot; snapshot--) {
				for(auto &halo: tree->halos_at(snapshot)){

					auto prog = halo->main_progenitor();

					/*
					 * Define assembly ages of halos by going backwards in time and checking when the main progenitors had
					 * 50% and 80% of the mass of the current halo.
					 */
					auto snap = snapshot - 1;
					while(prog && (halo->age_50 == 0 || halo->age_80 == 0)){
						if(prog->Mvir <= 0.8* halo->Mvir && halo->age_80 == 0){
							halo->age_80 = sim_params.redshifts[snap];
						}
						if(prog->Mvir <= 0.5* halo->Mvir && halo->age_50 == 0){
							halo->age_50 = sim_params.redshifts[snap];
						}
						snap --;
						prog = prog->main_progenitor();
					}

					for (auto &subhalo: halo->satellite_subhalos) {

						auto main_prog = subhalo->main();
						auto snap = snapshot - 1;

						while(main_prog && subhalo->infall_t == 0){
							if(main_prog->subhalo_type == Subhalo::CENTRAL){

								subhalo->infall_t = sim_params.redshifts[snap];
								subhalo->Mvir_infall = main_prog->host_halo->Mvir;
								subhalo->rvir_infall = darkmatterhalos->halo_virial_radius(main_prog->host_halo->Mvir, sim_params.redshifts[snap]);

								subhalo->concentration_infall = darkmatterhalos->nfw_concentration(main_prog->host_halo->Mvir, sim_params.redshifts[snap]);
														
								if (subhalo->concentration_infall < 1) {
									throw invalid_argument("concentration is <1, cannot continue. Please check input catalogue");
								}

								subhalo->lambda_infall = darkmatterhalos->halo_lambda(*main_prog, main_prog->host_halo->Mvir,
															sim_params.redshifts[snap], main_prog->host_halo->Mvir/sim_params.particle_mass);
								subhalo->Vvir_infall = darkmatterhalos->halo_virial_velocity(main_prog->host_halo->Mvir, sim_params.redshifts[snap]);

								// properties directly taken from the catalogue: use central subhalo
								subhalo->Vcirc_infall = main_prog->host_halo->central_subhalo->Vcirc;
 								subhalo->L_infall.x = main_prog->host_halo->central_subhalo->L.x;
 								subhalo->L_infall.y = main_prog->host_halo->central_subhalo->L.y;
 								subhalo->L_infall.z = main_prog->host_halo->central_subhalo->L.z;

								//assume the stripping radius is equal to the virial radius at infall (which the largest it can be).
								subhalo->hot_halo_gas_r_rps = subhalo->rvir_infall;
							}
							snap --;
							main_prog = main_prog->main();
						}
					}
				}
		}

	}

}


void TreeBuilder::define_properties_central_subhalos(const std::vector<MergerTreePtr> &trees,
					SimulationParameters &sim_params,
					DarkMatterHaloParameters &dark_matter_params,
					const DarkMatterHalosPtr &darkmatterhalos){

		//Loop over trees
		for(auto &tree: trees) {
			for(int snapshot=sim_params.max_snapshot; snapshot >= sim_params.min_snapshot; snapshot--) {
				for(auto &halo: tree->halos_at(snapshot)){

					auto subhalo = halo->central_subhalo;
					// Calculate different properties: concentration, Vvir and lambda
					double mvir = halo->Mvir;
					double z= sim_params.redshifts[subhalo->snapshot];
					double npart = mvir/sim_params.particle_mass;

					subhalo->concentration = darkmatterhalos->nfw_concentration(mvir, z);

					if (subhalo->concentration < 1) {
						throw invalid_argument("concentration is <1, cannot continue. Please check input catalogue");
					}
					subhalo->lambda = darkmatterhalos->halo_lambda(*subhalo, mvir, z, npart);
					subhalo->Vvir = darkmatterhalos->halo_virial_velocity(mvir, z);

					//redefine halo properties based on new calculated central subhalo properties:
					halo->concentration = subhalo->concentration;
					halo->lambda = subhalo->lambda;
					halo->Vvir = subhalo->Vvir;
			}
		}
	}


	// now we will loop again to redefine lambda to the value of the main descendant in the cases of subhalos with unreliable values:
	for(auto &tree: trees) {
		for(int snapshot=sim_params.max_snapshot; snapshot >= sim_params.min_snapshot; snapshot--) {
			for(auto &halo: tree->halos_at(snapshot)){
				// First check if halo has a central subhalo, if yes, then continue with loop.
				if (halo->central_subhalo) {
					continue;
				}
				auto main_prog = halo->central_subhalo->main();

				// Redefine lambda of main progenitor to have the same one as its descendant, only if this halo is not reliable.
				if (!dark_matter_params.use_converged_lambda_catalog || (dark_matter_params.use_converged_lambda_catalog && main_prog->Mvir/sim_params.particle_mass < dark_matter_params.min_part_convergence)) {
					main_prog->lambda = halo->central_subhalo->lambda;
					darkmatterhalos->redefine_angular_momentum(*main_prog, main_prog->lambda, sim_params.redshifts[main_prog->snapshot]);
				}
			}
		}
	}

}

void TreeBuilder::define_properties_satellite_subhalos(const std::vector<MergerTreePtr> &trees,
					  SimulationParameters &sim_params,
					  const DarkMatterHalosPtr &darkmatterhalos){

		//Loop over trees
		for(auto &tree: trees) {
			for(int snapshot=sim_params.max_snapshot; snapshot >= sim_params.min_snapshot; snapshot--) {
				for(auto &halo: tree->halos_at(snapshot)){
					for(auto &subhalo: halo->all_subhalos()){
						if(subhalo->subhalo_type == Subhalo::SATELLITE){

							double mvir = subhalo->Mvir;
							double z = sim_params.redshifts[subhalo->snapshot];

							// in the case of satellite subhalos with a well defined infall mass, we use the virial mass of its host at the time of infall, and the time of infall
							// to define other properties.
							if(subhalo->Mvir_infall > 0){
								mvir = subhalo->Mvir_infall;
								z = subhalo->infall_t;
							}

							double npart = mvir/sim_params.particle_mass;

							subhalo->concentration = darkmatterhalos->nfw_concentration(mvir, z);

							if (subhalo->concentration < 1) {
								throw invalid_argument("concentration is <1, cannot continue. Please check input catalogue");
							}

							subhalo->lambda = darkmatterhalos->halo_lambda(*subhalo, mvir, z, npart);
							subhalo->Vvir = darkmatterhalos->halo_virial_velocity(mvir, z);


						}
					}

				}
			}

		}
	
}

void TreeBuilder::remove_satellite(HaloPtr &halo, SubhaloPtr &subhalo){

	auto it = std::find(halo->satellite_subhalos.begin(), halo->satellite_subhalos.end(), subhalo);

	if (it == halo->satellite_subhalos.end()){
		std::ostringstream os;
		os << "Halo " << halo << " does not have satellite subhalos.";
		throw invalid_data(os.str());
	}

	halo->satellite_subhalos.erase(it);

}

HaloBasedTreeBuilder::HaloBasedTreeBuilder(ExecutionParameters exec_params, unsigned int threads) :
	TreeBuilder(std::move(exec_params), threads)
{
	// no-op
}

static std::vector<SubhaloPtr>::const_iterator find_by_id(const std::vector<SubhaloPtr> &subhalos, Subhalo::id_t id)
{
	return std::find_if(subhalos.begin(), subhalos.end(), [id](const SubhaloPtr &subhalo)
	{
		return subhalo->id == id;
	});
}

SubhaloPtr HaloBasedTreeBuilder::find_descendant_subhalo(
    const HaloPtr &halo, const SubhaloPtr &subhalo, const HaloPtr &descendant_halo)
{
	// if the descendant subhalo is not found in the descendant halos'
	// subhalos then we error
	auto descendant_subhalos = descendant_halo->all_subhalos();
	auto descendant_subhalo_found = find_by_id(descendant_subhalos, subhalo->descendant_id);

	if (descendant_subhalo_found == descendant_subhalos.end()) {
		std::ostringstream os;
		auto exec_params = get_exec_params();
		if (exec_params.skip_missing_descendants || exec_params.warn_on_missing_descendants) {
			os << "Descendant Subhalo id=" << subhalo->descendant_id;
			os << " for " << subhalo << " (mass: " << subhalo->Mvir << ") not found";
			os << " in the Subhalo's descendant Halo " << descendant_halo << std::endl;
			os << "Subhalos in " << descendant_halo << ": " << std::endl << "  ";
			auto all_subhalos = descendant_halo->all_subhalos();
			std::copy(all_subhalos.begin(), all_subhalos.end(),
					  std::ostream_iterator<SubhaloPtr>(os, "\n  "));
		}

		// Users can choose whether to continue in these situations
		// (with or without a warning) or if it should be considered an error
		if (!get_exec_params().skip_missing_descendants) {
			throw subhalo_not_found(os.str(), subhalo->descendant_id);
		}

		if (get_exec_params().warn_on_missing_descendants) {
			LOG(warning) << os.str();
		}
		halo->remove_subhalo(subhalo);
		return nullptr;
	}

	// We support only direct parentage; that is, descendants must be
	// in the snapshot directly after ours
	auto descendant_subhalo = *descendant_subhalo_found;
	if (subhalo->snapshot != descendant_subhalo->snapshot - 1) {
		std::ostringstream os;
		os << "Subhalo " << descendant_subhalo << " (snapshot " << subhalo->snapshot << ") ";
		os << "is not a direct descendant of " << subhalo << " (" << descendant_subhalo->snapshot << ").";
		throw invalid_data(os.str());
	}

	return descendant_subhalo;
}

static std::vector<HaloPtr>::iterator find_by_id(std::vector<HaloPtr> &halos, Halo::id_t id)
{
	auto lo = std::lower_bound(halos.begin(), halos.end(), id, [](const HaloPtr &x, Halo::id_t id)
	{
		return x->id < id;
	});
	auto up = std::upper_bound(halos.begin(), halos.end(), id, [](const Halo::id_t id, const HaloPtr &x)
	{
		return id < x->id;
	});
	if (lo == up) {
		return halos.end();
	}
	return lo;
}

void HaloBasedTreeBuilder::loop_through_halos(std::vector<HaloPtr> &halos)
{
	sort_by_id(halos);

	// To find subhalos/halos that correspond to each other, we do the following
	//  1. Iterate over snapshots in descending order
	//  2. For each snapshot S we iterate over its halos
	//  3. For each halo H we iterate over its subhalos
	//  4. For each subhalo SH we find the halo with subhalo.descendant_halo_id
	//  5. When the descendant halo DH is found, we find the particular subhalo
	//     DSH inside DH that matches SH's descendant_id
	//  6. Now we have SH, H, DSH and DH. We link them all together,
	//     and to their tree

	// Get all snapshots in the Halos and sort them in decreasing order
	// (but skip the first one, those were already processed and MergerTrees
	// were built for them)
	std::vector<int> sorted_halo_snapshots;
	{
		std::set<int> halo_snapshots;
		for(const auto &halo: halos) {
			halo_snapshots.insert(halo->snapshot);
		}
		sorted_halo_snapshots = std::vector<int>(++(halo_snapshots.rbegin()), halo_snapshots.rend());
	}

	// Loop as per instructions above
	Timer t;
	for(int snapshot: sorted_halo_snapshots) {

		LOG(info) << "Linking Halos/Subhalos at snapshot " << snapshot;

		int ignored = 0;
		auto halos_in_snapshot = make_range_filter(halos, in_snapshot(snapshot));
		for(auto &halo: halos_in_snapshot) {
			bool halo_linked = false;
			for(const auto &subhalo: halo->all_subhalos()) {

				// this subhalo has no descendants, let's not even try
				if (!subhalo->has_descendant) {
					if (LOG_ENABLED(debug)) {
						LOG(debug) << subhalo << " has no descendant, not following";
					}
					halo->remove_subhalo(subhalo);
					continue;
				}

				// if the descendant halo is not found, we don't consider this
				// halo anymore (and all its progenitors)
				auto descendant_halo_position = find_by_id(halos, subhalo->descendant_halo_id);
				if (descendant_halo_position == halos.end()) {
					if (LOG_ENABLED(debug)) {
						LOG(debug) << subhalo << " points to descendant halo/subhalo "
						           << subhalo->descendant_halo_id << " / " << subhalo->descendant_id
						           << ", which doesn't exist. Ignoring this halo and the rest of its progenitors";
					}
					ignored++;
					break;
				}
				auto descendant_halo = *descendant_halo_position;
				// hasn't been put in any merger tree, so it was ignored
				if (!descendant_halo->merger_tree) {
					continue;
				}

				auto descendant_subhalo = find_descendant_subhalo(halo, subhalo, descendant_halo);
				if (descendant_subhalo) {
					link(subhalo, descendant_subhalo, halo, descendant_halo);
					halo_linked = true;
				}
			}

			// If no subhalos were linked, this Halo will not have been linked,
			// meaning that it also needs to be ignored
			if (!halo_linked) {
				if (LOG_ENABLED(debug)) {
					LOG(debug) << halo << " doesn't contain any Subhalo pointing to"
					           << " descendants, ignoring it (and the rest of its progenitors)";
				}
				ignored++;
			}

		}

		if (LOG_ENABLED(debug)) {
			auto n_snapshot_halos = halos_in_snapshot.size();
			LOG(debug) << ignored << "/" << n_snapshot_halos << " ("
			           << std::setprecision(2) << std::setiosflags(std::ios::fixed)
			           << ignored * 100. / n_snapshot_halos << "%)"
			           << " Halos ignored at snapshot " << snapshot << " due to"
			           << " missing descendants (i.e., they were either the last Halo of"
			           << " their Halo family line, or they only hosted Subhalos"
			           << " that were the last Subhalo of their Subhalo families)";
		}
	}

	LOG(info) << "Linked all Halos/Subhalos in " << t;
}



}// namespace shark<|MERGE_RESOLUTION|>--- conflicted
+++ resolved
@@ -215,11 +215,8 @@
 	halo->position = subhalo->position;
 	halo->velocity = subhalo->velocity;
 
-<<<<<<< HEAD
-=======
 	double mvir = subhalo->Mvir;
 
->>>>>>> ff263cb2
 	// calculate subhalo properties based on halo mass if number of particles is too small or in the case of applying the fix to mass swapping events:
 	if(dark_matter_params.apply_fix_to_mass_swapping_events){
 		mvir = halo->Mvir;
