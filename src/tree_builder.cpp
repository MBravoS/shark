--- conflicted
+++ resolved
@@ -225,6 +225,10 @@
 				auto central_subhalo = halo->all_subhalos()[0];
 				auto subhalo = define_central_subhalo(halo, central_subhalo);
 
+				// save value of lambda to make sure that all main progenitors of this subhalo have the same lambda value. This is done for consistency 
+				// throughout time.
+				auto lambda = subhalo->lambda;
+
 				// Now walk backwards through the main progenitor branch until subhalo has no more progenitors. This is done only in the case the ascendant
 				// halo does not have a central already.
 
@@ -251,44 +255,7 @@
 									 << main_prog << " based on its Mvir";
 					}
 
-<<<<<<< HEAD
-					auto central_subhalo = halo->all_subhalos()[0];
-					auto subhalo = define_central_subhalo(halo, central_subhalo);
-
-                                        // save value of lambda to make sure that all main progenitors of this subhalo have the same lambda value. This is done for consistency 
-                                        // throughout time.
-                                        auto lambda = subhalo->lambda;
-
-					// Now walk backwards through the main progenitor branch until subhalo has no more progenitors. This is done only in the case the ascendant
-					// halo does not have a central already.
-
-					// Loop going backwards through history:
-					//  * Find the main progenitor of this subhalo and its host Halo.
-					//  * Define that main progenitor as the central subhalo for the Halo (if none defined).
-					//  * Define last_snapshot_identified for non-central ascendants.
-					//  * Repeat
-					auto ascendants = subhalo->ascendants;
-
-					while(not ascendants.empty()){
-
-						// Check that there is a main progenitor first
-						// If none is formally defined, we declare the most massive
-						// ascendant to be the main progenitor
-						auto main_prog = subhalo->main();
-						if (not main_prog) {
-							auto it = std::max_element(ascendants.begin(), ascendants.end(), [](const SubhaloPtr &s1, const SubhaloPtr &s2) {
-								return s1->Mvir < s2->Mvir;
-							});
-							main_prog = *it;
-							main_prog->main_progenitor = true;
-							LOG(warning) << "No main progenitor defined for " << subhalo << ", defined "
-							             << main_prog << " based on its Mvir";
-						}
-
-						auto ascendant_halo = main_prog->host_halo;
-=======
 					auto ascendant_halo = main_prog->host_halo;
->>>>>>> ce0d396f
 
 					// If a central subhalo has been defined, then its whole branch
 					// has been processed, so there's no point on continuing.
@@ -296,14 +263,9 @@
 						break;
 					}
 
-<<<<<<< HEAD
-                                                // Redefine lambda of main progenitor to have the same one as its descendant.
-                                                main_prog->lambda = lambda;
-
-						subhalo = define_central_subhalo(ascendant_halo, main_prog);
-=======
+					// Redefine lambda of main progenitor to have the same one as its descendant.
+					main_prog->lambda = lambda;
 					subhalo = define_central_subhalo(ascendant_halo, main_prog);
->>>>>>> ce0d396f
 
 					// Define property last_identified_snapshot for all the ascendants that are not the main progenitor of the subhalo.
 					for (auto &sub: ascendants) {
