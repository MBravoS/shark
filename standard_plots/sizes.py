--- conflicted
+++ resolved
@@ -60,11 +60,7 @@
      mBH, rdisk, rbulge, typeg, specific_angular_momentum_disk_star, specific_angular_momentum_bulge_star, 
      specific_angular_momentum_disk_gas, specific_angular_momentum_bulge_gas, specific_angular_momentum_disk_gas_atom, 
      specific_angular_momentum_disk_gas_mol, lambda_sub, mvir_s, mgas_disk, mgas_bulge, matom_disk, mmol_disk, matom_bulge, 
-<<<<<<< HEAD
-     mmol_bulge, mbh_acc_hh, mbh_acc_sb, age) = hdf5_data
-=======
      mmol_bulge, mbh_acc_hh, mbh_acc_sb, sfr_disk, sfr_burst) = hdf5_data
->>>>>>> 41fbb4ec
 
     mstars_tot = (mdisk+mbulge)/h0
     #if index in (2, 3):
@@ -635,11 +631,7 @@
                            'specific_angular_momentum_disk_gas', 'specific_angular_momentum_bulge_gas',
                            'specific_angular_momentum_disk_gas_atom', 'specific_angular_momentum_disk_gas_mol',
                            'lambda_subhalo', 'mvir_subhalo', 'mgas_disk', 'mgas_bulge','matom_disk', 'mmol_disk', 
-<<<<<<< HEAD
-                           'matom_bulge', 'mmol_bulge', 'bh_accretion_rate_hh', 'bh_accretion_rate_sb',  'mean_stellar_age')}
-=======
                            'matom_bulge', 'mmol_bulge', 'bh_accretion_rate_hh', 'bh_accretion_rate_sb', 'sfr_disk', 'sfr_burst')}
->>>>>>> 41fbb4ec
 
     # Loop over redshift and subvolumes
     rcomb = np.zeros(shape = (len(zlist), 3, len(xmf)))
@@ -668,25 +660,18 @@
         hdf5_data = common.read_data(modeldir, snapshot, fields, subvols)
         (mdisk, rdisk, age) = prepare_data(hdf5_data, index, rcomb, disk_size, bulge_size, bulge_size_mergers, bulge_size_diskins, BH,
                      disk_size_sat, disk_size_cen, BT_fractions, BT_fractions_nodiskins, bulge_vel, disk_vel, 
-<<<<<<< HEAD
-                     BT_fractions_centrals, BT_fractions_satellites, baryonic_TF, BHSM, xmf, xv, bs_error)
+                     BT_fractions_centrals, BT_fractions_satellites, baryonic_TF, BHSM, xmf, xv, bs_error, BHSFR])
         if(index == 0):
            mdisk_z0 = mdisk
            rdisk_z0 = rdisk
            age_z0 = age
-=======
-                     BT_fractions_centrals, BT_fractions_satellites, baryonic_TF, BHSM, xmf, xv, bs_error, BHSFR)
->>>>>>> 41fbb4ec
 
     plot_sizes(plt, outdir, obsdir, disk_size_cen, disk_size_sat, bulge_size, bulge_size_mergers, bulge_size_diskins)
     plot_velocities(plt, outdir, disk_vel, bulge_vel, baryonic_TF)
     plot_sizes_combined(plt, outdir, obsdir, rcomb)
     plot_bulge_BH(plt, outdir, obsdir, BH, BHSM, BHSFR)
     plot_bt_fractions(plt, outdir, obsdir, BT_fractions, BT_fractions_nodiskins, BT_fractions_centrals, BT_fractions_satellites)
-<<<<<<< HEAD
     plot_age_disk(plt, outdir, obsdir, mdisk_z0, rdisk_z0, age_z0)
-=======
->>>>>>> 41fbb4ec
 
 if __name__ == '__main__':
     main(*common.parse_args())