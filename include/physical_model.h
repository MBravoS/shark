//
// ICRAR - International Centre for Radio Astronomy Research
// (c) UWA - The University of Western Australia, 2017
// Copyright by UWA (in the framework of the ICRAR)
//
// This program is free software: you can redistribute it and/or modify
// it under the terms of the GNU General Public License as published by
// the Free Software Foundation, either version 3 of the License, or
// (at your option) any later version.
//
// This program is distributed in the hope that it will be useful,
// but WITHOUT ANY WARRANTY; without even the implied warranty of
// MERCHANTABILITY or FITNESS FOR A PARTICULAR PURPOSE.  See the
// GNU General Public License for more details.
//
// You should have received a copy of the GNU General Public License
// along with this program.  If not, see <https://www.gnu.org/licenses/>.
//

/**
 * @file
 *
 * Physical model definition
 */

#ifndef SHARK_SYSTEM_H_
#define SHARK_SYSTEM_H_

#include <memory>
#include <sstream>
#include <stdexcept>

#include <gsl/gsl_odeiv2.h>
#include "agn_feedback.h"
#include "components.h"
#include "gas_cooling.h"
#include "numerical_constants.h"
#include "ode_solver.h"
#include "recycling.h"
#include "stellar_feedback.h"
#include "star_formation.h"

namespace shark {

template <int NC>
class PhysicalModel {

public:

	/**
	 * The set of parameters passed down to the ODESolver. It includes the
	 * physical model itself, the galaxy and subhalo being evolved on each call,
	 * and other various values.
	 *
	 * Parameters:
	 * rgas: half-mass radius of the gas of disk or bulge.
	 * rstar: half-mass radius of the stars of disk or bulge.
	 * mcoolrate: gas cooling rate.
	 * jcold_halo: specific angular momentum of the cooling gas.
	 * delta_t: time span between snapshots.
	 * redshift: current redshift.
	 * vsubh: subhalo virial velocity.
	 * vgal: galaxy velocity at the half-mass radius of disk or bulge.
	 * mBHacc: BH accretion rate in the case of starbursts.
	 * mBH: supermassive black hole mass.
	 * burst: whether this is a starburst or not.
	 */
	struct solver_params {
		PhysicalModel<NC> &model;
		bool burst;
		double rgas;
		double rstar;
		double mcoolrate;
		double jcold_halo;
		double delta_t;
		double redshift;
		double vsubh;
		double vgal;
<<<<<<< HEAD
		double mBHacc;
		double mBH;
		bool   burst;
=======
>>>>>>> 76078f0a
	};

	PhysicalModel(
			double ode_solver_precision,
			ODESolver::ode_evaluator evaluator,
			GasCooling gas_cooling) :
		params {*this, false, 0., 0., 0., 0., 0., 0., 0.},
		starburst_params {*this, true, 0., 0., 0., 0., 0., 0., 0.},
		ode_solver(evaluator, NC, ode_solver_precision, &params),
		starburst_ode_solver(evaluator, NC, ode_solver_precision, &starburst_params),
		ode_values(NC), starburst_ode_values(NC),
		gas_cooling(std::move(gas_cooling)),
		galaxy_ode_evaluations(0),
		galaxy_starburst_ode_evaluations(0)
	{
		// no-op
	}

	virtual ~PhysicalModel() = default;

	void evolve_galaxy(Subhalo &subhalo, Galaxy &galaxy, double z, double delta_t)
	{
		/**
		 * Parameters that are needed as input in the ode_solver:
		 * mcoolrate: gas cooling rate onto galaxy [Msun/Gyr/h]
		 * rgas: half-gas mass radius of the disk [Mpc/h]
		 * vgal: disk velocity at rgas [km/s]
		 * rstar: half-stellar mass radius of the disk [Mpc/h]
		 * vsubh: virial velocity of the host subhalo [km/s]
		 * jcold_halo: specific angular momentum of the cooling gas [Msun/h Mpc/h km/s]
		 * mBHacc: BH accretion rate due to starbursts; \equiv 0 in the case of star formation in disks.
		 * mBH: supermassive black hole mass.
		 * burst: boolean parameter indicating if this is a starburst or not.
		 */

		// Define cooling rate only in the case galaxy is central.
		params.mcoolrate = 0;
		if (galaxy.galaxy_type == Galaxy::CENTRAL) {
			params.mcoolrate = gas_cooling.cooling_rate(subhalo, galaxy, z, delta_t);
		}

		params.rgas = galaxy.disk_gas.rscale; //gas scale radius.
		params.vgal = galaxy.disk_gas.sAM / galaxy.disk_gas.rscale * constants::EAGLEJconv;

		// Catch cases where gas disk doesn't exist yet.
		if (params.rgas <= 0) {
			//In this case assign a scalelength due to the cooling gas.
			params.rgas = subhalo.cold_halo_gas.sAM / galaxy.vmax * constants::EAGLEJconv;
			params.vgal = galaxy.vmax;
		}

<<<<<<< HEAD
		double rstar      = galaxy.disk_stars.rscale; //stellar scale radius.
		double vsubh      = subhalo.Vvir;
		double jcold_halo = subhalo.cold_halo_gas.sAM;
		double mBHacc     = 0; //by definition 0 in the case of SF in disks
		double mBH        = galaxy.smbh.mass;
		bool   burst      = false;

		std::vector<double> y0 = from_galaxy(subhalo, galaxy);
		solver_params params{*this, rgas, rstar, mcoolrate, jcold_halo, delta_t, z, vsubh, vgal, mBHacc, mBH, burst};
		auto ode_solver = get_solver(delta_t, y0, params);
		std::vector<double> y1 = ode_solver.evolve();
=======
		params.rstar      = galaxy.disk_stars.rscale; //stellar scale radius.
		params.vsubh      = subhalo.Vvir;
		params.jcold_halo = subhalo.cold_halo_gas.sAM;
		params.delta_t = delta_t;
		params.redshift = z;

		from_galaxy(ode_values, subhalo, galaxy);
		ode_solver.evolve(ode_values, delta_t);
>>>>>>> 76078f0a
		galaxy_ode_evaluations += ode_solver.num_evaluations();
		to_galaxy(ode_values, subhalo, galaxy, delta_t);
	}

	void evolve_galaxy_starburst(Subhalo &subhalo, Galaxy &galaxy, double z, double delta_t, bool from_galaxy_merger)
	{

		/**
		 * Parameters that are needed as input in the ode_solver:
		 * mcoolrate: gas cooling rate onto galaxy [Msun/Gyr/h]. In the case of starbursts, this is \equiv 0
		 * rgas: half-gas mass radius of the bulge [Mpc/h]
		 * vgal: bulge velocity at rgas [km/s]
		 * rstar: half-stellar mass radius of the bulge [Mpc/h]
		 * vsubh: virial velocity of the host subhalo [km/s]
		 * jcold_halo: specific angular momentum of the cooling gas [Msun/h Mpc/h km/s]
		 * mBHacc: BH accretion rate in [Msun/Gyr/h]
		 * mBH: supermassive black hole mass [Msun/h]
		 * burst: boolean parameter indicating if this is a starburst or not.
		 */

<<<<<<< HEAD
		double mcoolrate  = 0; //During central starbursts, cooling rate =0, as cooling gas always settles in the disk (not the bulge).
		double jcold_halo = 0; //Same as above.
		double rgas       = galaxy.bulge_gas.rscale; //gas scale radius.
		double rstar      = galaxy.bulge_stars.rscale; //stellar scale radius.
		double vsubh      = subhalo.Vvir;
		double vgal       = galaxy.bulge_gas.sAM / galaxy.bulge_gas.rscale;
		double mBHacc     = galaxy.smbh.macc_sb;
		double mBH        = galaxy.smbh.mass;
		bool   burst      = true;

		std::vector<double> y0 = from_galaxy_starburst(subhalo, galaxy);
		solver_params params{*this, rgas, rstar, mcoolrate, jcold_halo, delta_t, z, vsubh, vgal, mBHacc, mBH, burst};
		auto solver = get_solver(delta_t, y0, params);
		std::vector<double> y1 = solver.evolve();
		galaxy_starburst_ode_evaluations += solver.num_evaluations();
		to_galaxy_starburst(y1, subhalo, galaxy, delta_t, from_galaxy_merger);
=======
		starburst_params.rgas = galaxy.bulge_gas.rscale; //gas scale radius.
		starburst_params.rstar = galaxy.bulge_stars.rscale; //stellar scale radius.
		starburst_params.vsubh = subhalo.Vvir;
		starburst_params.vgal = galaxy.bulge_gas.sAM / galaxy.bulge_gas.rscale;
		starburst_params.delta_t = delta_t;
		starburst_params.redshift = z;

		from_galaxy_starburst(starburst_ode_values, subhalo, galaxy);
		starburst_ode_solver.evolve(starburst_ode_values, delta_t);
		galaxy_starburst_ode_evaluations += starburst_ode_solver.num_evaluations();
		to_galaxy_starburst(starburst_ode_values, subhalo, galaxy, delta_t, from_galaxy_merger);
>>>>>>> 76078f0a
	}

	virtual void from_galaxy(std::vector<double> &y, const Subhalo &subhalo, const Galaxy &galaxy) = 0;
	virtual void to_galaxy(const std::vector<double> &y, Subhalo &subhalo, Galaxy &galaxy, double delta_t) = 0;

	virtual void from_galaxy_starburst(std::vector<double> &y, const Subhalo &subhalo, const Galaxy &galaxy) = 0;
	virtual void to_galaxy_starburst(const std::vector<double> &y, Subhalo &subhalo, Galaxy &galaxy, double delta_t, bool from_galaxy_merger) = 0;

	std::size_t get_galaxy_ode_evaluations() {
		return galaxy_ode_evaluations;
	}

	std::size_t get_galaxy_starburst_ode_evaluations() {
		return galaxy_starburst_ode_evaluations;
	}

	virtual void reset_ode_evaluations() {
		galaxy_ode_evaluations = 0;
		galaxy_starburst_ode_evaluations = 0;
	}

private:
	solver_params params;
	solver_params starburst_params;
	ODESolver ode_solver;
	ODESolver starburst_ode_solver;
	std::vector<double> ode_values;
	std::vector<double> starburst_ode_values;
	GasCooling gas_cooling;
	std::size_t galaxy_ode_evaluations;
	std::size_t galaxy_starburst_ode_evaluations;
};

class BasicPhysicalModel : public PhysicalModel<19> {
public:
	BasicPhysicalModel(double ode_solver_precision,
			GasCooling gas_cooling,
			StellarFeedback stellar_feedback,
			StarFormation star_formation,
			AGNFeedback agn_feedback,
			RecyclingParameters recycling_parameters,
			GasCoolingParameters gas_cooling_parameters,
			AGNFeedbackParameters agn_parameters);

	void from_galaxy(std::vector<double> &y, const Subhalo &subhalo, const Galaxy &galaxy) override;
	void to_galaxy(const std::vector<double> &y, Subhalo &subhalo, Galaxy &galaxy, double delta_t) override;

	void from_galaxy_starburst(std::vector<double> &y, const Subhalo &subhalo, const Galaxy &galaxy) override;
	void to_galaxy_starburst(const std::vector<double> &y, Subhalo &subhalo, Galaxy &galaxy, double delta_t, bool from_galaxy_merger) override;

	AGNFeedback agn_feedback;
	StellarFeedback stellar_feedback;
	StarFormation star_formation;

	AGNFeedbackParameters agn_parameters;
	RecyclingParameters recycling_parameters;
	GasCoolingParameters gas_cooling_parameters;

	void reset_ode_evaluations() override {
		PhysicalModel::reset_ode_evaluations();
		star_formation.reset_integration_intervals();
	}

	std::size_t get_star_formation_integration_intervals() {
		return star_formation.get_integration_intervals();
	}

};

}  // namespace shark

#endif // SHARK_SYSTEM_H_<|MERGE_RESOLUTION|>--- conflicted
+++ resolved
@@ -76,20 +76,16 @@
 		double redshift;
 		double vsubh;
 		double vgal;
-<<<<<<< HEAD
 		double mBHacc;
 		double mBH;
-		bool   burst;
-=======
->>>>>>> 76078f0a
 	};
 
 	PhysicalModel(
 			double ode_solver_precision,
 			ODESolver::ode_evaluator evaluator,
 			GasCooling gas_cooling) :
-		params {*this, false, 0., 0., 0., 0., 0., 0., 0.},
-		starburst_params {*this, true, 0., 0., 0., 0., 0., 0., 0.},
+		params {*this, false, 0., 0., 0., 0., 0., 0., 0., 0., 0., 0.},
+		starburst_params {*this, true, 0., 0., 0., 0., 0., 0., 0., 0., 0., 0.},
 		ode_solver(evaluator, NC, ode_solver_precision, &params),
 		starburst_ode_solver(evaluator, NC, ode_solver_precision, &starburst_params),
 		ode_values(NC), starburst_ode_values(NC),
@@ -133,28 +129,15 @@
 			params.vgal = galaxy.vmax;
 		}
 
-<<<<<<< HEAD
-		double rstar      = galaxy.disk_stars.rscale; //stellar scale radius.
-		double vsubh      = subhalo.Vvir;
-		double jcold_halo = subhalo.cold_halo_gas.sAM;
-		double mBHacc     = 0; //by definition 0 in the case of SF in disks
-		double mBH        = galaxy.smbh.mass;
-		bool   burst      = false;
-
-		std::vector<double> y0 = from_galaxy(subhalo, galaxy);
-		solver_params params{*this, rgas, rstar, mcoolrate, jcold_halo, delta_t, z, vsubh, vgal, mBHacc, mBH, burst};
-		auto ode_solver = get_solver(delta_t, y0, params);
-		std::vector<double> y1 = ode_solver.evolve();
-=======
 		params.rstar      = galaxy.disk_stars.rscale; //stellar scale radius.
 		params.vsubh      = subhalo.Vvir;
 		params.jcold_halo = subhalo.cold_halo_gas.sAM;
 		params.delta_t = delta_t;
+		params.mBH = galaxy.smbh.mass;
 		params.redshift = z;
 
 		from_galaxy(ode_values, subhalo, galaxy);
 		ode_solver.evolve(ode_values, delta_t);
->>>>>>> 76078f0a
 		galaxy_ode_evaluations += ode_solver.num_evaluations();
 		to_galaxy(ode_values, subhalo, galaxy, delta_t);
 	}
@@ -175,28 +158,12 @@
 		 * burst: boolean parameter indicating if this is a starburst or not.
 		 */
 
-<<<<<<< HEAD
-		double mcoolrate  = 0; //During central starbursts, cooling rate =0, as cooling gas always settles in the disk (not the bulge).
-		double jcold_halo = 0; //Same as above.
-		double rgas       = galaxy.bulge_gas.rscale; //gas scale radius.
-		double rstar      = galaxy.bulge_stars.rscale; //stellar scale radius.
-		double vsubh      = subhalo.Vvir;
-		double vgal       = galaxy.bulge_gas.sAM / galaxy.bulge_gas.rscale;
-		double mBHacc     = galaxy.smbh.macc_sb;
-		double mBH        = galaxy.smbh.mass;
-		bool   burst      = true;
-
-		std::vector<double> y0 = from_galaxy_starburst(subhalo, galaxy);
-		solver_params params{*this, rgas, rstar, mcoolrate, jcold_halo, delta_t, z, vsubh, vgal, mBHacc, mBH, burst};
-		auto solver = get_solver(delta_t, y0, params);
-		std::vector<double> y1 = solver.evolve();
-		galaxy_starburst_ode_evaluations += solver.num_evaluations();
-		to_galaxy_starburst(y1, subhalo, galaxy, delta_t, from_galaxy_merger);
-=======
 		starburst_params.rgas = galaxy.bulge_gas.rscale; //gas scale radius.
 		starburst_params.rstar = galaxy.bulge_stars.rscale; //stellar scale radius.
 		starburst_params.vsubh = subhalo.Vvir;
 		starburst_params.vgal = galaxy.bulge_gas.sAM / galaxy.bulge_gas.rscale;
+		starburst_params.mBHacc = galaxy.smbh.macc_sb;
+		starburst_params.mBH = galaxy.smbh.mass;
 		starburst_params.delta_t = delta_t;
 		starburst_params.redshift = z;
 
@@ -204,7 +171,6 @@
 		starburst_ode_solver.evolve(starburst_ode_values, delta_t);
 		galaxy_starburst_ode_evaluations += starburst_ode_solver.num_evaluations();
 		to_galaxy_starburst(starburst_ode_values, subhalo, galaxy, delta_t, from_galaxy_merger);
->>>>>>> 76078f0a
 	}
 
 	virtual void from_galaxy(std::vector<double> &y, const Subhalo &subhalo, const Galaxy &galaxy) = 0;
